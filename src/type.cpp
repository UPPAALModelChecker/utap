--- conflicted
+++ resolved
@@ -320,7 +320,6 @@
     }
 }
 
-<<<<<<< HEAD
 bool type_t::is_equality_compatible(const type_t& other) const
 {
     if (is_integral() && other.is_integral()) {
@@ -423,9 +422,6 @@
 }
 
 type_t type_t::create_range(type_t type, expression_t lower, expression_t upper, position_t pos)
-=======
-type_t type_t::create_range(type_t type, const expression_t& lower, const expression_t& upper, position_t pos)
->>>>>>> f9e3dd30
 {
     auto t = type_t{RANGE, pos, 3};
     t.data->children[0].child = std::move(type);
@@ -533,14 +529,14 @@
 
 type_t type_t::create_prefix(kind_t kind, position_t pos) const
 {
-    type_t type(kind, pos, 1);
+    auto type = type_t{kind, pos, 1};
     type.data->children[0].child = *this;
     return type;
 }
 
 type_t type_t::create_label(std::string label, position_t pos) const
 {
-    type_t type(LABEL, pos, 1);
+    auto type = type_t{LABEL, pos, 1};
     type.data->children[0].child = *this;
     type.data->children[0].label = std::move(label);
     return type;
