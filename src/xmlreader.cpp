// -*- mode: C++; c-file-style: "stroustrup"; c-basic-offset: 4; indent-tabs-mode: nil; -*-

/* libutap - Uppaal Timed Automata Parser.
   Copyright (C) 2010-2020 Aalborg University.
   Copyright (C) 2002-2006 Uppsala University and Aalborg University.

   This library is free software; you can redistribute it and/or
   modify it under the terms of the GNU Lesser General Public License
   as published by the Free Software Foundation; either version 2.1 of
   the License, or (at your option) any later version.

   This library is distributed in the hope that it will be useful, but
   WITHOUT ANY WARRANTY; without even the implied warranty of
   MERCHANTABILITY or FITNESS FOR A PARTICULAR PURPOSE.  See the GNU
   Lesser General Public License for more details.

   You should have received a copy of the GNU Lesser General Public
   License along with this library; if not, write to the Free Software
   Foundation, Inc., 59 Temple Place, Suite 330, Boston, MA 02111-1307
   USA
 */

#include "keywords.hpp"
#include "libparser.h"

#include "utap/utap.h"

#include <libxml/parser.h>
#include <libxml/xmlreader.h>
#include <libxml/xmlstring.h>
#include <libxml/xpath.h>

#include <algorithm>
#include <list>
#include <map>
#include <memory>
#include <sstream>
#include <stdexcept>
#include <string>
#include <string_view>
#include <unordered_map>
#include <vector>
#include <cassert>
#include <charconv>
#include <cstring>  // strncmp

namespace UTAP {
enum class tag_t {
    NTA,
    PROJECT,
    IMPORTS,
    DECLARATION,
    TEMPLATE,
    INSTANTIATION,
    SYSTEM,
    NAME,
    PARAMETER,
    LOCATION,
    INIT,
    TRANSITION,
    URGENT,
    COMMITTED,
    BRANCHPOINT,
    SOURCE,
    TARGET,
    LABEL,
    NAIL,
    LSC,
    TYPE,
    MODE,
    YLOCCOORD,
    LSCLOCATION,
    PRECHART,
    INSTANCE,
    TEMPERATURE,
    MESSAGE,
    CONDITION,
    UPDATE,
    ANCHOR,
    QUERIES,
    QUERY,
    FORMULA,
    COMMENT,
    OPTION,
    RESOURCE,
    EXPECT,
    RESULT,
    DETAILS,
    SAMPLES,
    PLOT,
    TITLE,
    SERIES,
    POINT,
    NONE
};

// clang-format off
    static const auto tag_map = std::unordered_map<std::string_view, const tag_t>{
            {"nta",           tag_t::NTA},
            {"project",       tag_t::PROJECT},
            {"imports",       tag_t::IMPORTS},
            {"declaration",   tag_t::DECLARATION},
            {"template",      tag_t::TEMPLATE},
            {"instantiation", tag_t::INSTANTIATION},
            {"system",        tag_t::SYSTEM},
            {"name",          tag_t::NAME},
            {"parameter",     tag_t::PARAMETER},
            {"location",      tag_t::LOCATION},
            {"init",          tag_t::INIT},
            {"transition",    tag_t::TRANSITION},
            {"urgent",        tag_t::URGENT},
            {"committed",     tag_t::COMMITTED},
            {"branchpoint",   tag_t::BRANCHPOINT},
            {"source",        tag_t::SOURCE},
            {"target",        tag_t::TARGET},
            {"label",         tag_t::LABEL},
            {"nail",          tag_t::NAIL},
            {"lsc",           tag_t::LSC},
            {"type",          tag_t::TYPE},
            {"mode",          tag_t::MODE},
            {"yloccoord",     tag_t::YLOCCOORD},
            {"lsclocation",   tag_t::LSCLOCATION},
            {"prechart",      tag_t::PRECHART},
            {"instance",      tag_t::INSTANCE},
            {"temperature",   tag_t::TEMPERATURE},
            {"message",       tag_t::MESSAGE},
            {"condition",     tag_t::CONDITION},
            {"update",        tag_t::UPDATE},
            {"anchor",        tag_t::ANCHOR},
            {"queries",       tag_t::QUERIES},
            {"query",         tag_t::QUERY},
            {"formula",       tag_t::FORMULA},
            {"comment",       tag_t::COMMENT},
            {"option",        tag_t::OPTION},
            {"resource",      tag_t::RESOURCE},
            {"expect",        tag_t::EXPECT},
            {"result",        tag_t::RESULT},
            {"details",       tag_t::DETAILS},
            {"samples",       tag_t::SAMPLES},
            {"plot",          tag_t::PLOT},
            {"series",        tag_t::SERIES}
    };
// clang-format on

/**
 * Returns true if string is zero length or contains only white spaces
 * otherwise false.
 */
static bool is_blank(std::string_view str) { return std::all_of(str.cbegin(), str.cend(), ::isspace); }

static inline bool is_blank(const xmlChar* str) { return is_blank((const char*)str); }

static inline bool is_alpha(unsigned char c) { return std::isalpha(c) != 0 || c == '_'; }

static bool is_id_char(unsigned char c) { return std::isalnum(c) != 0 || c == '_' || c == '$' || c == '#'; }

struct id_expected_error : std::logic_error
{
    id_expected_error(): std::logic_error{"Identifier expected"} {}
};

struct invalid_id_error : std::logic_error
{
    invalid_id_error(): std::logic_error{"Invalid identifier"} {}
};

struct xpath_corrupt_error : std::logic_error
{
    xpath_corrupt_error(): std::logic_error{"XPath is corrupted"} {}
};

std::string_view trim(std::string_view text)
{
    static constexpr auto ws = "\t\n\v\f\r ";
    auto res = text.substr(0, 0);
    if (auto b = text.find_first_not_of(ws); b != std::string_view::npos) {
        auto e = text.find_last_not_of(ws);
        res = text.substr(b, e - b + 1);
    }
    return res;
}

/**
 * Extracts the alpha-numerical symbol used for variable/type
 * identifiers.  Identifier starts with alpha and further might
 * contain digits, white spaces are ignored.
 * @param text a potential identifier as a character string.
 * @return valid identifier trimmed
 * @throws std::logic_error if identifier is invalid.
 */
<<<<<<< HEAD
static std::string_view symbol(std::string_view sv)
{  // TODO: LSC revisit: this is very similar to trimming whitespace
    if (sv.empty())
        throw id_expected_error{};
    const auto* it = std::begin(sv);
    const auto* end = std::end(sv);
    while (it != end && std::isspace(*it) != 0)
        ++it;
    if (it == end)
        throw id_expected_error{};
    if (!is_alpha(*it))
        throw id_expected_error{};
    const auto* last = it;
    while (last != end && is_id_char(*last))
        ++last;
    const auto* p = last;
    while (p != end && std::isspace(*p) != 0)
        ++p;
    if (p != end)
        throw invalid_id_error{};
    return std::string_view(it, std::distance(it, last));
=======
static std::string_view symbol(std::string_view text)
{
    text = trim(text);
    if (text.empty())
        throw id_expected_error{};
    if (!is_alpha(text[0]))
        throw id_expected_error{};
    for (const auto& c : text)
        if (!is_id_char(c))
            throw invalid_id_error{};
    return text;
>>>>>>> f9e3dd30
}

/**
 * Path to current node. This path also contains information about
 * the left siblings of the nodes. This information is used to
 * generated an XPath expression.
 *
 * @see get()
 */
class Path
{
private:
    std::list<std::vector<tag_t>> path;

public:
    Path() { path.emplace_back(); };
    void push(tag_t tag)
    {
        path.back().push_back(tag);
        path.emplace_back();
    }
    tag_t pop()
    {
        path.pop_back();
        return path.back().back();
    }
    [[nodiscard]] std::string str(tag_t tag = tag_t::NONE) const;
};

static inline size_t count(const std::vector<tag_t>& level, tag_t tag)
{
    return std::count(std::begin(level), std::end(level), tag);
}

/** Returns the XPath encoding of the current path. */
[[nodiscard]] std::string Path::str(tag_t tag) const
{
    std::ostringstream str;
    for (auto&& level : path) {
        if (level.empty())
            break;
        switch (level.back()) {
        case tag_t::NTA: str << "/nta"; break;
        case tag_t::PROJECT: str << "/project"; break;
        case tag_t::IMPORTS: str << "/imports"; break;
        case tag_t::DECLARATION: str << "/declaration"; break;
        case tag_t::TEMPLATE: str << "/template[" << count(level, tag_t::TEMPLATE) << "]"; break;
        case tag_t::INSTANTIATION: str << "/instantiation"; break;
        case tag_t::SYSTEM: str << "/system"; break;
        case tag_t::NAME: str << "/name"; break;
        case tag_t::PARAMETER: str << "/parameter"; break;
        case tag_t::LOCATION: str << "/location[" << count(level, tag_t::LOCATION) << "]"; break;
        case tag_t::BRANCHPOINT: str << "/branchpoint[" << count(level, tag_t::BRANCHPOINT) << "]"; break;
        case tag_t::INIT: str << "/init"; break;
        case tag_t::TRANSITION: str << "/transition[" << count(level, tag_t::TRANSITION) << "]"; break;
        case tag_t::LABEL: str << "/label[" << count(level, tag_t::LABEL) << "]"; break;
        case tag_t::URGENT: str << "/urgent"; break;
        case tag_t::COMMITTED: str << "/committed"; break;
        case tag_t::SOURCE: str << "/source"; break;
        case tag_t::TARGET: str << "/target"; break;
        case tag_t::NAIL: str << "/nail[" << count(level, tag_t::NAIL) << "]"; break;
        case tag_t::LSC: str << "/lscTemplate[" << count(level, tag_t::LSC) << "]"; break;
        case tag_t::TYPE: str << "/type"; break;
        case tag_t::MODE: str << "/mode"; break;
        case tag_t::YLOCCOORD: str << "/ylocoord[" << count(level, tag_t::YLOCCOORD) << "]"; break;
        case tag_t::LSCLOCATION: str << "/lsclocation"; break;
        case tag_t::PRECHART: str << "/prechart"; break;
        case tag_t::INSTANCE: str << "/instance[" << count(level, tag_t::INSTANCE) << "]"; break;
        case tag_t::TEMPERATURE: str << "/temperature[" << count(level, tag_t::TEMPERATURE) << "]"; break;
        case tag_t::MESSAGE: str << "/message[" << count(level, tag_t::MESSAGE) << "]"; break;
        case tag_t::CONDITION: str << "/condition[" << count(level, tag_t::CONDITION) << "]"; break;
        case tag_t::UPDATE: str << "/update[" << count(level, tag_t::UPDATE) << "]"; break;
        case tag_t::ANCHOR: str << "/anchor[" << count(level, tag_t::ANCHOR) << "]"; break;
        case tag_t::QUERIES: str << "/queries"; break;
        case tag_t::QUERY: str << "/query[" << count(level, tag_t::QUERY) << "]"; break;
        case tag_t::FORMULA: str << "/formula"; break;
        case tag_t::COMMENT: str << "/comment"; break;
        case tag_t::OPTION: str << "/option"; break;
        case tag_t::RESOURCE: str << "/resource"; break;
        case tag_t::EXPECT: str << "/expect"; break;
        case tag_t::RESULT: str << "/result"; break;
        case tag_t::DETAILS: str << "/details"; break;
        case tag_t::SAMPLES: str << "/samples"; break;
        default:
            /* Strange tag on stack */
            throw xpath_corrupt_error{};
        }
        if (level.back() == tag) {
            break;
        }
    }
    return str.str();
}

/**
 * Implements a recursive descent parser for UPPAAL XML documents.
 * Uses the xmlTextReader API from libxml2.
 */
class XMLReader
{
private:
    using elementmap_t = std::map<std::string, std::string>;
    using xmlTextReader_ptr = std::unique_ptr<xmlTextReader, decltype(xmlFreeTextReader)&>;
    xmlTextReader_ptr reader; /**< The underlying xmlTextReader */
    elementmap_t names;       /**< Map from id to name */
    ParserBuilder* parser;    /**< The parser builder to which to push the model. */
    bool newxta;              /**< True if we should use new syntax. */
    Path path;
    bool nta;                /**< True if the enclosing tag is "nta" (false if it is "project") */
    int bottomPrechart;      /**< y location of the prechart bottom */
    std::string currentType; /**< type of the current LSC template */
    std::string currentMode; /**< mode of the current LSC template */

    [[nodiscard]] tag_t getElement() const;
    /** Reads an attribute value of the currently parsed tag with manual deallocation.
     * @param name the name of the XML tag attribute
     * @return the value of the attribute, remember to xmlFree() it!
     */
    char* getAttribute(const char* name) const;
    /** Reads an attribute value of the currently parsed tag with automatic deallocation.
     * @param name the name of the XML tag attribute
     * @return the value of the attribute.
     */
    std::string getAttributeStr(std::string_view name) const;

    bool isEmpty() const;
    int getNodeType() const;
    void read();
    bool begin(tag_t, bool skipEmpty = true);
    bool end(tag_t);
    /** skips the content until tag is closed and then looks ahead */
    void close(tag_t tag)
    {
        if (!isEmpty()) {
            while (!end(tag))
                read();
        }
        read();
    }
    /** calls fn zero or one times unless closing tag is found */
    template <typename Fn>
    void zero_or_one(tag_t closing_tag, Fn&& fn)
    {
        if (!end(closing_tag))
            fn();
    }
    /** calls fn zero or more times unless closing tag is found */
    template <typename Fn>
    void zero_or_more(tag_t closing_tag, Fn&& fn)
    {
        while (!end(closing_tag) && fn())
            ;
    }
    /** Returns the name of a location. */
    const std::string& get_name(const char* id) const;
    /** Invokes the bison generated parser to parse the given string. */
    int parse(const xmlChar*, xta_part_t syntax);
    /** Parse optional declaration. */
    bool declaration();
    /** Parse optional label. */
    bool label(bool required = false, const std::string& kind = "");
    int invariant();
    /** Parse optional committed tag. */
    bool committed();
    /** Parse optional urgent tag. */
    bool urgent();
    /** Parse optional location. */
    bool location();
    /** Parse optional branchpoint. */
    bool branchpoint();
    /** Parse optional init tag. The caller must define a position to
     * which any error messages are attached.
     */
    bool init();
    /** Parse optional name tag. */
    std::string name(bool instanceLine = false);
    std::string readString(tag_t tag, bool instanceLine = false);
    std::string readText(bool instanceLine = false);
    int readNumber();
    /** Parse obligatory source tag. */
    std::string source();
    /** Parse obligatory target tag. */
    std::string target();
    /** Parse optional transition. */
    bool transition();
    /** Parse optional template. */
    bool templ();
    /** Parses an optional parameter tag and returns the number of parameters. */
    int parameter();
    /** Parse optional instantiation tag. */
    bool instantiation();
    /** Parse required system tag. */
    void system();
    std::string reference(const std::string& attributeName);

    // LSC elements:
    /** Parse optional LSC template. */
    bool lscTempl();
    /** Parse obligatory anchor tag for update. */
    std::string anchor();
    /** Parse obligatory anchor tag for condition. */
    std::vector<std::string> anchors();
    /** Parse optional type tag. */
    std::string type();
    /** Parse optional mode tag. */
    std::string mode();
    /** Parse required lsclocation tag for the prechart (bottom location or the messages) */
    int lscLocation();
    std::string temperature();
    bool yloccoord();
    bool instance();
    bool prechart();
    bool message();
    bool condition();
    bool update();

    // integrated query elements:
    /** Parse optional enclosed queries inside the model file. */
    bool queries();
    bool model_options();
    bool query();
    bool formula();
    bool comment();
    bool option();
    bool expectation();
    bool result();

public:
    XMLReader(xmlTextReaderPtr reader, ParserBuilder* parser, bool newxta):
        reader(reader, xmlFreeTextReader), parser{parser}, newxta{newxta}
    {
        read();
    }
    /** Parse the project document (either NTA or PROJECT tag). */
    void project();
};

static const auto non_unique_id = std::string{"$Non-unique_id_attribute_value: "};

/** Returns the type of the current node. */
int XMLReader::getNodeType() const { return xmlTextReaderNodeType(reader.get()); }

/**
 * Returns the tag of the current element. Throws an exception if
 * the tag is not known.
 */
tag_t XMLReader::getElement() const
{
    const char* element = (const char*)xmlTextReaderConstLocalName(reader.get());
    const auto tag = tag_map.find(element);
    if (tag == std::end(tag_map)) {
        /* Unknown element. */
        return tag_t::NONE;
    }
    return tag->second;
}

char* XMLReader::getAttribute(const char* name) const
{
    return (char*)xmlTextReaderGetAttribute(reader.get(), (xmlChar*)name);
}

std::string XMLReader::getAttributeStr(std::string_view name) const
{
    char* value = getAttribute(name.data());
    auto res = std::string{value};
    xmlFree(value);
    return res;
}

/** Returns true if the current element is an empty element. */
bool XMLReader::isEmpty() const
{
    int res = xmlTextReaderIsEmptyElement(reader.get());
    assert(0 <= res);
    assert(res <= 1);
    return res == 1;
}

/**
 * Read until start element. Returns true if that element has the
 * given tag. If skipEmpty is true, empty elements with the given
 * tag are ignored.
 */
bool XMLReader::begin(tag_t tag, bool skipEmpty)
{
    for (;;) {
        int node_type = getNodeType();
        while (node_type != XML_READER_TYPE_ELEMENT) {
            read();
            node_type = getNodeType();
        }
        tag_t elem = getElement();
        if (elem != tag) {
            // if the tag was not recognized, try skipping over it until
            // an end element is found with unknown tag.
            if (elem == tag_t::NONE) {
                end(tag_t::NONE);
                read();
                continue;
            }
            return false;
        }
        if (!skipEmpty || !isEmpty())
            return true;
        read();
    }
}
/**
 * Is end of the tag in xml ?
 * @param tag - XML tag
 * @return True - if </...> tag found
 * Ignores whitespace
 */
bool UTAP::XMLReader::end(UTAP::tag_t tag)
{
    int node_type = getNodeType();
    // Ignore whitespace
    while (node_type == XML_READER_TYPE_WHITESPACE || node_type == XML_READER_TYPE_SIGNIFICANT_WHITESPACE) {
        read();
        node_type = getNodeType();
    }
    // </...> tag found
    return node_type == XML_READER_TYPE_END_ELEMENT && getElement() == tag;
}

/**
 * Advances the reader. It maintains the path to the current node.
 */
void XMLReader::read()
{
    if ((getNodeType() == XML_READER_TYPE_END_ELEMENT) || (getNodeType() == XML_READER_TYPE_ELEMENT && isEmpty())) {
        if (path.pop() != getElement()) {
            /* Path is corrupted */
            throw XMLDocError("Invalid nesting");
        }
    }
    if (xmlTextReaderRead(reader.get()) != 1) {
        /* Premature end of document. */
        throw XMLReaderError(errno, std::system_category(), "$unexpected $end");
    }

    if (getNodeType() == XML_READER_TYPE_ELEMENT) {
        path.push(getElement());
    }
}

const std::string& XMLReader::get_name(const char* id) const
{
    if (id != nullptr) {
        if (auto l = names.find(id); l != names.end())
            return l->second;
    }
    throw XMLDocError("Missing reference");
}

int XMLReader::parse(const xmlChar* text, xta_part_t syntax)
{
    return parse_XTA((const char*)text, parser, newxta, syntax, path.str());
}

bool XMLReader::declaration()
{
    if (begin(tag_t::DECLARATION)) {
        read();
        if (getNodeType() == XML_READER_TYPE_TEXT) {
            parse(xmlTextReaderConstValue(reader.get()), S_DECLARATION);
        }
        return true;
    }
    return false;
}

bool XMLReader::label(bool required, const std::string& s_kind)
{
    if (begin(tag_t::LABEL)) {
        /* Get kind attribute. */
        char* kind = getAttribute("kind");
        if (kind == nullptr)
            throw TypeException("A label must have a \"kind\" attribute");
        read();
        /* Read the text and push it to the parser. */
        if (getNodeType() == XML_READER_TYPE_TEXT) {
            const xmlChar* text = xmlTextReaderConstValue(reader.get());
            static const auto map = std::map<std::string_view, xta_part_t>{
                {"invariant", S_INVARIANT},  {"select", S_SELECT},     {"guard", S_GUARD},
                {"synchronisation", S_SYNC}, {"assignment", S_ASSIGN}, {"probability", S_PROBABILITY},
                {"message", S_MESSAGE},      {"update", S_UPDATE},     {"condition", S_CONDITION},
            };
            if (auto part = map.find(kind); part != map.end())
                parse(text, part->second);
        }
        xmlFree(kind);
        return true;
    } else if (required) {
        tracker.setPath(parser, path.str());
        if (s_kind == "message")  // LSC
            parser->handle_error(TypeException{"$Message_label_is_required"});
        else if (s_kind == "update")  // LSC
            parser->handle_error(TypeException{"$Update_label_is_required"});
        else if (s_kind == "condition")  // LSC
            parser->handle_error(TypeException{"$Condition_label_is_required"});
    }
    return false;
}

int XMLReader::invariant()
{
    int result = -1;
    if (begin(tag_t::LABEL)) {
        /* Get kind attribute. */
        char* kind = getAttribute("kind");
        if (kind == nullptr)
            throw TypeException{"A label must have a \"kind\" attribute"};
        read();
        /* Read the text and push it to the parser. */
        if (getNodeType() == XML_READER_TYPE_TEXT) {
            const xmlChar* text = xmlTextReaderConstValue(reader.get());
            auto kind_sv = std::string_view{kind};
            // This is a terrible mess but it's too badly designed
            // to fix at this moment.
            if (kind_sv == "invariant") {
                if (parse(text, S_INVARIANT) == 0)
                    result = 0;
            } else if (kind_sv == "exponentialrate") {
                if (parse(text, S_EXPONENTIAL_RATE) == 0)
                    result = 1;
            }
        }
        xmlFree(kind);
    }
    return result;
}

std::string XMLReader::name(bool instanceLine)
{
    std::string text = readString(tag_t::NAME, instanceLine);
    if (instanceLine && text.empty())
        parser->handle_error(TypeException{"$Instance_name_is_required"});
    return text;
}

std::string XMLReader::readText(bool instanceLine)
{
    if (getNodeType() == XML_READER_TYPE_TEXT) {  // text content of a node
<<<<<<< HEAD
        const char* text = (const char*)xmlTextReaderValue(reader.get());
        const auto len = text != nullptr ? std::strlen(text) : 0;
        const auto text_sv = std::string_view{text, len};
=======
        xmlChar* text = xmlTextReaderValue(reader.get());
        auto text_sv = std::string_view{text != nullptr ? (const char*)text : ""};
>>>>>>> f9e3dd30
        tracker.setPath(parser, path.str());
        tracker.increment(parser, text_sv.size());
        try {
            auto id = (instanceLine) ? text_sv : symbol(text_sv);
            if (!is_keyword(id, syntax_t::OLD_PROPERTY)) {
                auto res = std::string{id};
                xmlFree((void*)text);
                return res;
            }
            parser->handle_error(TypeException{"$Keywords_are_not_allowed_here"});
        } catch (std::logic_error& str) {
            parser->handle_error(TypeException{str.what()});
        }
        xmlFree((void*)text);
    }
    return "";
}

int XMLReader::readNumber()
{
    read();
    if (getNodeType() == XML_READER_TYPE_TEXT) {  // text content of a node
        tracker.setPath(parser, path.str());
        xmlChar* text = xmlTextReaderValue(reader.get());
        const char* pc = (const char*)text;
        auto len = std::strlen(pc);
        tracker.increment(parser, len);
        try {
            int value;
            if (auto [p, ec] = std::from_chars(pc, pc + len, value); ec != std::errc{})
                throw std::logic_error{std::make_error_code(ec).category().name()};
            xmlFree(text);
            return value;
        } catch (const char* str) {
            parser->handle_error(TypeException{str});
        }
        xmlFree(text);
    }
    return -1;
}

std::string XMLReader::readString(tag_t tag, bool instanceLine)
{
    if (begin(tag)) {
        read();
        return readText(instanceLine);
    }
    return "";
}

std::string XMLReader::type() { return readString(tag_t::TYPE); }

std::string XMLReader::mode() { return readString(tag_t::MODE); }

int XMLReader::lscLocation()
{
    int n = -1;
    if (begin(tag_t::LSCLOCATION)) {
        n = readNumber();
    }
    if (n == -1)
        throw XMLDocError("Missing LSC location");
    return n;
}

bool XMLReader::committed()
{
    if (begin(tag_t::COMMITTED, false)) {
        read();
        return true;
    }
    return false;
}

bool XMLReader::urgent()
{
    if (begin(tag_t::URGENT, false)) {
        read();
        return true;
    }
    return false;
}

bool XMLReader::location()
{
    bool l_invariant = false;
    bool l_exponentialRate = false;

    if (begin(tag_t::LOCATION, false)) {
        try {
            std::string l_path = path.str(tag_t::LOCATION);
            /* Extract ID attribute. */
            auto l_id = getAttributeStr("id");
            if (is_blank(l_id))
                throw TypeException{"Every location must have a unique id attribute value"};
            read();
            /* Get name of the location. */
            std::string l_name = name();
            /* Read the invariant. */
            while (begin(tag_t::LABEL)) {
                int res = invariant();
                l_invariant |= res == 0;
                l_exponentialRate |= res == 1;
            }
            /* Is the location urgent or committed? */
            bool l_urgent = urgent();
            bool l_committed = committed();

            // anonymous locations get an internal name based on the ID
            if (is_blank(l_name))
                l_name = "_" + l_id;
            /* Remember the mapping from id to name */
            if (auto [_, ins] = names.insert_or_assign(l_id, l_name); !ins)
                parser->handle_warning(TypeException{non_unique_id + l_id});

            /* Any error messages generated by any of the
             * procStateXXX calls must be attributed to the state
             * element. To do this, we add a dummy position of
             * length 1.
             */
            tracker.setPath(parser, l_path);
            tracker.increment(parser, 1);

            /* Push location to parser builder. */
            parser->proc_location(l_name.c_str(), l_invariant, l_exponentialRate);
            if (l_committed)
                parser->proc_location_commit(l_name.c_str());
            if (l_urgent)
                parser->proc_location_urgent(l_name.c_str());
        } catch (TypeException& e) {
            parser->handle_error(e);
        }
        return true;
    }
    return false;
}

/** Parse optional instance. */
bool XMLReader::instance()
{
    if (begin(tag_t::INSTANCE, false)) {
        try {
            std::string i_path = path.str(tag_t::INSTANCE);
            /* Extract ID attribute. */
            auto i_id = getAttributeStr("id");
            read();
            if (is_blank(i_id))
                throw TypeException{"Instance tag must have a unique \"id\" attribute"};

            /* Get name of the instance. */
            tracker.setPath(parser, i_path);
            tracker.increment(parser, 1);
            std::string i_name = name(true);

            /* Remember the mapping from id to name */
            if (auto [_, ins] = names.insert_or_assign(i_id, i_name); !ins)
                parser->handle_warning(TypeException{non_unique_id + i_id});

            /* Any error messages generated by the
             * proc_instance_line call must be attributed to the
             * instance line element. To do this, we add a dummy
             * position of length 1.
             */
            tracker.setPath(parser, i_path);
            tracker.increment(parser, 1);
            /* Push instance to parser builder. */
            parser->proc_instance_line();
            parse((xmlChar*)i_name.c_str(), S_INSTANCE_LINE);
        } catch (TypeException& e) {
            parser->handle_error(e);
        }
        return true;
    }
    return false;
}

/** Parse optional yloccoord */
bool XMLReader::yloccoord()
{
    if (begin(tag_t::YLOCCOORD, false)) {
        read();  // used only for the GUI
        return true;
    }
    return false;
}

std::string XMLReader::temperature()
{
    if (begin(tag_t::TEMPERATURE, false)) {
        read();
        /* Get the temperature of the condition */
        return readText();
    }
    throw TypeException{"Missing temperature"};
}

bool XMLReader::prechart()
{
    if (begin(tag_t::PRECHART, false)) {
        try {
            std::string p_path = path.str(tag_t::PRECHART);
            /* Get the bottom location number */
            read();
            bottomPrechart = lscLocation();
            if (strcasecmp(currentType.c_str(), "existential") == 0) {
                tracker.setPath(parser, p_path);
                tracker.increment(parser, 1);
                parser->handle_error(TypeException{"$Existential_charts_must_not_have_prechart"});
            }
            parser->prechart_set(true);
        } catch (TypeException& e) {
            parser->handle_error(e);
        }
        return true;
    } else {
        bottomPrechart = -1;
        parser->prechart_set(false);
    }
    return false;
}

bool XMLReader::message()
{
    if (begin(tag_t::MESSAGE)) {
        /* Add dummy position mapping to the message element. */
        try {
            std::string m_path = path.str(tag_t::MESSAGE);
            read();
            std::string from = source();
            std::string to = target();
            int location = lscLocation();
            bool pch = (location < bottomPrechart);
            tracker.setPath(parser, m_path);
            tracker.increment(parser, 1);
            parser->proc_message(from.c_str(), to.c_str(), location, pch);
            tracker.setPath(parser, m_path);
            tracker.increment(parser, 1);
            label(true, "message");
        } catch (TypeException& e) {
            parser->handle_error(e);
        }
        return true;
    }
    return false;
}

bool XMLReader::condition()
{
    if (begin(tag_t::CONDITION)) {
        try {
            std::string c_path = path.str(tag_t::CONDITION);
            read();

            std::vector<std::string> instance_anchors = anchors();
            int location = lscLocation();
            bool pch = (location < bottomPrechart);

            tracker.setPath(parser, c_path);
            tracker.increment(parser, 1);
            std::string temp = temperature();
            bool hot = (temp == "hot");
            parser->proc_condition(instance_anchors, location, pch, hot);

            label(true, "condition");
        } catch (TypeException& e) {
            parser->handle_error(e);
        }
        return true;
    }
    return false;
}

bool XMLReader::update()
{
    if (begin(tag_t::UPDATE)) {
        try {
            std::string u_path = path.str(tag_t::UPDATE);
            // location = atoi((char*)xmlTextReaderGetAttribute(reader, (const xmlChar*)"y"));
            // pch = (location < bottomPrechart);
            read();
            std::string instance_anchor = anchor();
            int location = lscLocation();
            bool pch = (location < bottomPrechart);

            tracker.setPath(parser, u_path);
            tracker.increment(parser, 1);
            parser->proc_LSC_update(instance_anchor.c_str(), location, pch);
            label(true, "update");
        } catch (TypeException& e) {
            parser->handle_error(e);
        }
        return true;
    }
    return false;
}

bool XMLReader::branchpoint()
{
    if (begin(tag_t::BRANCHPOINT, false)) {
        try {
            std::string b_path = path.str(tag_t::BRANCHPOINT);
            auto b_id = getAttributeStr("id");
            if (is_blank(b_id)) {
                throw TypeException{"Branchpoint must have a unique \"id\" attribute"};
            }
            /* assign an internal name based on the ID of the branchpoint. */
            std::string b_name = "_" + b_id;
            /* Remember the mapping from id to name */
            if (auto [_, ins] = names.insert_or_assign(b_id, b_name); !ins)
                parser->handle_warning(TypeException{non_unique_id + b_id});
            // FIXME: probably not necessary
            /* Any error messages generated by any of the
             * procStateXXX calls must be attributed to the state
             * element. To do this, we add a dummy position of
             * length 1.
             */
            tracker.setPath(parser, b_path);
            tracker.increment(parser, 1);
            /* Push branchpoint to parser builder. */
            parser->proc_branchpoint(b_name.c_str());
        } catch (TypeException& e) {
            parser->handle_error(e);
        }
        read();  // ignore any content and read next tag
        return true;
    }
    return false;
}

bool XMLReader::init()
{
    if (begin(tag_t::INIT, false)) {
        /* Get reference attribute. */
        char* ref = getAttribute("ref");
        /* Find location name for the reference. */
        if (ref != nullptr) {
<<<<<<< HEAD
            const auto name = get_name(ref);
=======
            std::string name = get_name(ref);
>>>>>>> f9e3dd30
            try {
                parser->proc_location_init(name.c_str());
            } catch (TypeException& te) {
                parser->handle_error(te);
            }
        } else {
            parser->handle_error(TypeException{"$Missing_initial_location"});
        }
        xmlFree(ref);
        read();
        return true;
    } else {
        parser->handle_error(TypeException{"$Missing_initial_location"});
    }
    return false;
}

std::string XMLReader::reference(const std::string& attributeName)
{
    char* id = getAttribute(attributeName.c_str());
    std::string name = get_name(id);
    xmlFree(id);
    read();
    return name;
}

std::string XMLReader::source()
{
    if (begin(tag_t::SOURCE, false))
        return reference("ref");
    throw TypeException{"Missing source element"};
}

std::string XMLReader::target()
{
    if (begin(tag_t::TARGET, false))
        return reference("ref");
    throw TypeException{"Missing target element"};
}

std::string XMLReader::anchor()
{
    if (begin(tag_t::ANCHOR, false))
        return reference("instanceid");
    throw TypeException{"Missing anchor element"};
}

std::vector<std::string> XMLReader::anchors()
{
    std::vector<std::string> res;
    while (begin(tag_t::ANCHOR, false))
        res.push_back(reference("instanceid"));
<<<<<<< HEAD
=======
    }
>>>>>>> f9e3dd30
    if (res.empty())
        throw TypeException{"Missing anchor element"};
    return res;
}

bool XMLReader::transition()
{
    if (begin(tag_t::TRANSITION)) {
        /* Add dummy position mapping to the transition element. */
        try {
            char* type = getAttribute("controllable");
            bool control = (type == nullptr || (strcmp(type, "true") == 0));
            xmlFree(type);

            char* id = getAttribute("action");
            auto actname = std::string{id != nullptr ? id : "SKIP"};
            xmlFree(id);

            read();
            auto from = source();
            auto to = target();

            parser->proc_edge_begin(from.c_str(), to.c_str(), control, actname.c_str());
            while (label())
                ;
            while (begin(tag_t::NAIL))
                read();
            parser->proc_edge_end(from.c_str(), to.c_str());
        } catch (TypeException& e) {
            parser->handle_error(e);
        }
        return true;
    }
    return false;
}

int XMLReader::parameter()
{
    int count = 0;
    if (begin(tag_t::PARAMETER)) {
        read();
        if (getNodeType() == XML_READER_TYPE_TEXT) {
            count = parse(xmlTextReaderConstValue(reader.get()), S_PARAMETERS);
        }
    }
    return count;
}

bool XMLReader::templ()
{
    if (begin(tag_t::TEMPLATE)) {
        auto t_path = std::make_shared<std::string>(path.str(tag_t::TEMPLATE));
        read();
        try {
            /* Get the name and the parameters of the template. */
            std::string t_name = name();
            parameter();

            /* Push template start to parser builder. This might
             * throw a TypeException. */
            tracker.setPath(parser, t_path);
            tracker.increment(parser, 1);
            parser->proc_begin(t_name.c_str());

            /* Parse declarations, locations, branchpoints,
             * the init tag and the transitions of the template. */
            declaration();
            while (location())
                ;
            while (branchpoint())
                ;
            tracker.setPath(parser, t_path);
            tracker.increment(parser, 1);
            init();
            while (transition())
                ;

            /* Push template end to parser builder. */
            tracker.setPath(parser, t_path);
            tracker.increment(parser, 1);
            parser->proc_end();
        } catch (TypeException& e) {
            parser->handle_error(e);
        }

        return true;
    }
    return false;
}

bool XMLReader::lscTempl()
{
    if (begin(tag_t::LSC)) {
        std::string t_path = path.str(tag_t::LSC);
        read();
        try {
            /* Get the name and the parameters of the template. */
            std::string t_name = name();
            parser->lscTemplateNames.push_back(t_name);
            parameter();
            currentType = type();
            currentMode = mode();
            /* Push template start to parser builder. This might
             * throw a TypeException. */
            tracker.setPath(parser, t_path);
            tracker.increment(parser, 1);
            parser->proc_begin(t_name.c_str(), false, currentType, currentMode);

            /* Parse declarations, locations, instances, prechart
             * messages, conditions and updates */
            declaration();
            while (yloccoord())
                ;
            while (instance())
                ;
            prechart();
            while (message())
                ;
            while (condition())
                ;
            while (update())
                ;

            /* Push template end to parser builder. */
            tracker.setPath(parser, t_path);
            tracker.increment(parser, 1);
            parser->proc_end();
        } catch (TypeException& e) {
            parser->handle_error(e);
        }
        return true;
    }
    return false;
}

bool XMLReader::instantiation()
{
    if (begin(tag_t::INSTANTIATION, false)) {
        const auto* text = (const xmlChar*)"";
        read();
        if (getNodeType() == XML_READER_TYPE_TEXT)
            text = xmlTextReaderConstValue(reader.get());
        parse(text, S_INST);
        return true;
    }
    return false;
}

void XMLReader::system()
{
    if (begin(tag_t::SYSTEM, false)) {
        const auto* text = (const xmlChar*)"";
        read();
        auto nodeType = getNodeType();
        if (nodeType == XML_READER_TYPE_TEXT)
            text = xmlTextReaderConstValue(reader.get());
        // if there are no non-space characters in the text (or the text is empty),
        // bison doesn't manage to properly set the position of errors,
        // leading to nonsense error placements.
        if (nodeType == XML_READER_TYPE_END_ELEMENT || is_blank(text)) {
            tracker.setPath(parser, path.str(tag_t::SYSTEM));
            tracker.increment(parser, 1);
            parser->handle_error(TypeException{"$syntax_error: $unexpected $end"});
            close(tag_t::SYSTEM);
            return;
        }
        parse(text, S_SYSTEM);
        close(tag_t::SYSTEM);
    } else {
        std::string s = (nta) ? path.str(tag_t::NTA) : path.str(tag_t::PROJECT);
        tracker.setPath(parser, s);
        tracker.increment(parser, 1);
        parser->handle_error(TypeException{"$Missing_system_tag"});
    }
}

bool XMLReader::queries()
{
    if (begin(tag_t::QUERIES, false)) {
        read();
        zero_or_one(tag_t::QUERIES, [this] { return model_options(); });
        zero_or_more(tag_t::QUERIES, [this] { return query(); });
        close(tag_t::QUERIES);
        return true;
    }
    return false;
}
bool XMLReader::query()
{
    if (begin(tag_t::QUERY, false)) {
        if (!isEmpty()) {
            read();
            parser->query_begin();
            zero_or_one(tag_t::QUERY, [this] { return formula(); });
            zero_or_one(tag_t::QUERY, [this] { return comment(); });
            zero_or_more(tag_t::QUERY, [this] { return option(); });
            zero_or_one(tag_t::QUERY, [this] { return expectation(); });
            zero_or_more(tag_t::QUERY, [this] { return result(); });
            parser->query_end();
            close(tag_t::QUERY);
        } else
            read();  // look ahead next tag
        return true;
    }
    return false;
}
bool XMLReader::formula()
{
    if (begin(tag_t::FORMULA, false)) {
        if (!isEmpty()) {
            read();
            std::string xpath = path.str(tag_t::FORMULA);
            parser->query_formula((const char*)xmlTextReaderConstValue(reader.get()), xpath.c_str());
            close(tag_t::FORMULA);
        } else
            read();
        return true;
    }
    return false;
}
bool XMLReader::comment()
{
    if (begin(tag_t::COMMENT, false)) {
        if (!isEmpty()) {
            read();
            parser->query_comment((const char*)xmlTextReaderConstValue(reader.get()));
            close(tag_t::COMMENT);
        } else
            read();
        return true;
    }
    return false;
}

bool XMLReader::option()
{
    if (begin(tag_t::OPTION, false)) {
        char* key = getAttribute("key");
        char* value = getAttribute("value");
        parser->query_options(key, value);
        xmlFree(key);
        xmlFree(value);
        close(tag_t::OPTION);
        return true;
    }
    return false;
}

bool XMLReader::expectation()
{
    if (begin(tag_t::EXPECT, false)) {
        if (!isEmpty()) {
            parser->expectation_begin();
            char* outcome = getAttribute("outcome");
            char* type = getAttribute("type");
            char* value = getAttribute("value");
            parser->expectation_value(outcome, type, value);
            zero_or_more(tag_t::EXPECT, [this] {
                if (begin(tag_t::RESOURCE, false)) {
                    auto type = getAttributeStr("type");
                    auto value = getAttributeStr("value");
                    auto unit = getAttributeStr("unit");
                    parser->expect_resource(type.c_str(), value.c_str(), unit.c_str());
                    close(tag_t::RESOURCE);
                    return true;
                }
                return false;
            });
            parser->expectation_end();
            close(tag_t::EXPECT);
        } else
            read();
        return true;
    }
    return false;
}
bool XMLReader::result()
{
    if (begin(tag_t::RESULT, false)) {
        close(tag_t::RESULT);
        return true;
    }
    return false;
}

void XMLReader::project()
{
    if (!begin(tag_t::NTA) && !begin(tag_t::PROJECT))
        throw TypeException{"$Missing_nta_or_project_tag"};
    nta = begin(tag_t::NTA);  // "nta" or "project"?
    if (newxta)
        parse((const xmlChar*)utap_builtin_declarations(), S_DECLARATION);
    read();
    declaration();
    while (templ())
        ;
    while (lscTempl())
        ;
    instantiation();
    system();
    if ((nta && !end(tag_t::NTA)) || (!nta && !end(tag_t::PROJECT)))
        queries();
    parser->done();
}

bool XMLReader::model_options()
{
    while (begin(tag_t::OPTION)) {
        read();
        char* key = getAttribute("key");
        char* value = getAttribute("value");
        parser->model_option(key, value);
        close(tag_t::OPTION);
    }
    return true;
}
}  // namespace UTAP

using namespace UTAP;

int32_t parse_XML_fd(int fd, ParserBuilder* pb, bool newxta)
{
    xmlTextReaderPtr reader =
        xmlReaderForFd(fd, "", "", XML_PARSE_NOCDATA | XML_PARSE_NOBLANKS | XML_PARSE_HUGE | XML_PARSE_RECOVER);
    if (reader == nullptr)
        return -1;
    XMLReader(reader, pb, newxta).project();
    return 0;
}

int32_t parse_XML_file(const char* filename, ParserBuilder* pb, bool newxta)
{
    xmlTextReaderPtr reader =
        xmlReaderForFile(filename, "", XML_PARSE_NOCDATA | XML_PARSE_NOBLANKS | XML_PARSE_HUGE | XML_PARSE_RECOVER);
    if (reader == nullptr)
        return -1;
    XMLReader(reader, pb, newxta).project();
    return 0;
}

int32_t parse_XML_buffer(const char* buffer, ParserBuilder* pb, bool newxta)
{
    size_t length = strlen(buffer);
    xmlTextReaderPtr reader =
        xmlReaderForMemory(buffer, length, "", "", XML_PARSE_NOCDATA | XML_PARSE_HUGE | XML_PARSE_RECOVER);
    if (reader == nullptr)
        return -1;
    XMLReader(reader, pb, newxta).project();
    return 0;
}

/**
 * Get the contents of the XML element with the specified path
 * @param xmlDocPtr - The XML document.
 * @param pos - The position path
 * @return res - The contents
 */
std::string getXMLElement(xmlDocPtr docPtr, const std::string& path)  // used in verifyta.cpp
{
    std::string res;
    // Get the context
    xmlXPathContextPtr context = xmlXPathNewContext(docPtr);
    if (context == nullptr) {
        xmlFreeDoc(docPtr);
        return res;
    }
    xmlXPathObjectPtr result = xmlXPathEvalExpression((xmlChar*)path.c_str(), context);
    if (result != nullptr) {
        xmlNodeSetPtr nodeset = result->nodesetval;
        if (!xmlXPathNodeSetIsEmpty(nodeset) && nodeset->nodeNr > 0) {
            // The first point of the xml node
            xmlNodePtr node = nodeset->nodeTab[0];
            xmlChar* s = xmlNodeListGetString(docPtr, node->xmlChildrenNode, 1);
            if (s != nullptr)
                res = (char*)s;
            xmlFree(s);
        }
        xmlXPathFreeObject(result);
    }
    xmlXPathFreeContext(context);
    return res;
}

/**
 * Get the contents of the XML element with the specified path
 * @param xmlBuffer - The data in the xml buffer
 * @param pos - The position path
 * @return res - The contents
 */
/* // unused
static std::string getXMLElement(const char *xmlBuffer, const std::string &path)
{
    xmlDocPtr docPtr = xmlParseMemory(xmlBuffer, strlen(xmlBuffer));
    if(docPtr) {
        std::string res = getXMLElement(docPtr,path);
        xmlFreeDoc(docPtr);
        return res;
    }
    else {
        return "";
    }
}
*/<|MERGE_RESOLUTION|>--- conflicted
+++ resolved
@@ -188,29 +188,6 @@
  * @return valid identifier trimmed
  * @throws std::logic_error if identifier is invalid.
  */
-<<<<<<< HEAD
-static std::string_view symbol(std::string_view sv)
-{  // TODO: LSC revisit: this is very similar to trimming whitespace
-    if (sv.empty())
-        throw id_expected_error{};
-    const auto* it = std::begin(sv);
-    const auto* end = std::end(sv);
-    while (it != end && std::isspace(*it) != 0)
-        ++it;
-    if (it == end)
-        throw id_expected_error{};
-    if (!is_alpha(*it))
-        throw id_expected_error{};
-    const auto* last = it;
-    while (last != end && is_id_char(*last))
-        ++last;
-    const auto* p = last;
-    while (p != end && std::isspace(*p) != 0)
-        ++p;
-    if (p != end)
-        throw invalid_id_error{};
-    return std::string_view(it, std::distance(it, last));
-=======
 static std::string_view symbol(std::string_view text)
 {
     text = trim(text);
@@ -222,7 +199,6 @@
         if (!is_id_char(c))
             throw invalid_id_error{};
     return text;
->>>>>>> f9e3dd30
 }
 
 /**
@@ -668,28 +644,22 @@
 std::string XMLReader::readText(bool instanceLine)
 {
     if (getNodeType() == XML_READER_TYPE_TEXT) {  // text content of a node
-<<<<<<< HEAD
-        const char* text = (const char*)xmlTextReaderValue(reader.get());
-        const auto len = text != nullptr ? std::strlen(text) : 0;
-        const auto text_sv = std::string_view{text, len};
-=======
         xmlChar* text = xmlTextReaderValue(reader.get());
         auto text_sv = std::string_view{text != nullptr ? (const char*)text : ""};
->>>>>>> f9e3dd30
         tracker.setPath(parser, path.str());
         tracker.increment(parser, text_sv.size());
         try {
             auto id = (instanceLine) ? text_sv : symbol(text_sv);
             if (!is_keyword(id, syntax_t::OLD_PROPERTY)) {
                 auto res = std::string{id};
-                xmlFree((void*)text);
+                xmlFree(text);
                 return res;
             }
             parser->handle_error(TypeException{"$Keywords_are_not_allowed_here"});
         } catch (std::logic_error& str) {
             parser->handle_error(TypeException{str.what()});
         }
-        xmlFree((void*)text);
+        xmlFree(text);
     }
     return "";
 }
@@ -1012,11 +982,7 @@
         char* ref = getAttribute("ref");
         /* Find location name for the reference. */
         if (ref != nullptr) {
-<<<<<<< HEAD
             const auto name = get_name(ref);
-=======
-            std::string name = get_name(ref);
->>>>>>> f9e3dd30
             try {
                 parser->proc_location_init(name.c_str());
             } catch (TypeException& te) {
@@ -1069,10 +1035,6 @@
     std::vector<std::string> res;
     while (begin(tag_t::ANCHOR, false))
         res.push_back(reference("instanceid"));
-<<<<<<< HEAD
-=======
-    }
->>>>>>> f9e3dd30
     if (res.empty())
         throw TypeException{"Missing anchor element"};
     return res;
