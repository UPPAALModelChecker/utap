--- conflicted
+++ resolved
@@ -27,16 +27,11 @@
 #include <stdexcept>
 #include <vector>
 #include <cassert>
+#include <cstring>
 
 using namespace UTAP;
 using namespace Constants;
-<<<<<<< HEAD
 using namespace std::string_view_literals;
-=======
-
-using std::vector;
-using std::string;
->>>>>>> f9e3dd30
 
 DocumentBuilder::DocumentBuilder(Document& doc, std::vector<std::filesystem::path> paths):
     StatementBuilder{doc, std::move(paths)}
@@ -111,8 +106,7 @@
 
 void DocumentBuilder::gantt_entry_end()
 {
-    auto gm = ganttmap_t{
-        .parameters = pop_top(frames), .predicate = std::move(fragments[1]), .mapping = std::move(fragments[0])};
+    auto gm = ganttmap_t{pop_top(frames), std::move(fragments[1]), std::move(fragments[0])};
     fragments.pop(2);
     currentGantt->mapping.push_back(std::move(gm));
 }
@@ -344,22 +338,11 @@
         } else if (arguments > expected) {
             handle_error(TypeException{"$Too_many_arguments"});
         } else {
-<<<<<<< HEAD
-            /* Collect arguments from expression stack.
-             */
-            std::vector<expression_t> exprs(arguments);
-            while (arguments-- > 0) {
-                exprs[arguments] = fragments[0];
-=======
             // Collect arguments from expression stack.
-            auto exprs = vector<expression_t>(arguments);
-            while (arguments > 0) {
-                arguments--;
-                exprs[arguments] = std::move(fragments[0]);
->>>>>>> f9e3dd30
-                fragments.pop();
-            }
-
+            auto exprs = std::vector<expression_t>(arguments);
+            while (arguments-- > 0)
+                exprs[arguments] = fragments.pop();
+            arguments = 0;
             // Create template composition.
             instance_t& new_instance = (id.get_type().get_kind() == INSTANCE)
                                            ? document.add_instance(name, *old_instance, params, exprs, position)
@@ -378,9 +361,8 @@
                 }
             }
         }
-    } else {
-        fragments.pop(arguments);
-    }
+    }
+    fragments.pop(arguments);
 }
 
 // Adds process_t* pointer to system_line
@@ -473,13 +455,8 @@
             handle_error(NotATemplateError(templName));
         }
     } else {
-<<<<<<< HEAD
         if (resolve(name, uid) && (uid.get_type().get_kind() == INSTANCE)) {
             const auto* t = static_cast<template_t*>(uid.get_data());
-=======
-        if (resolve(string(name), uid) && (uid.get_type().get_kind() == INSTANCE)) {
-            auto* t = static_cast<template_t*>(uid.get_data());
->>>>>>> f9e3dd30
             if (t->parameters.get_size() > 0) {
                 handle_error(TypeException{"$Wrong_number_of_arguments_in_instance_line_name"});
             }
@@ -501,29 +478,14 @@
 
 void DocumentBuilder::instance_name_end(const char* name, size_t arguments)
 {
-<<<<<<< HEAD
-    auto i_name = std::string{name};
+    auto i_name = std::ostringstream{};
+    i_name << name;
     // Parameters are at the top of the frame stack.
     auto params = pop_top(frames);
     // assert(parameters == params.get_size());
 
     // Lookup symbol. In case of failure, instance_name_begin already reported the problem.
     if (auto id = symbol_t{}; resolve(name, id) && id.get_type().get_kind() == INSTANCE) {
-=======
-    auto i_name = std::ostringstream{};
-    i_name << name;
-    /* Parameters are at the top of the frame stack.
-     */
-    frame_t params = frames.top();
-    popFrame();
-    // assert(parameters == params.get_size());
-
-    /* Lookup symbol. In case of failure, instance_name_begin already
-     * reported the problem.
-     */
-    symbol_t id;
-    if (resolve(name, id) && id.get_type().get_kind() == INSTANCE) {
->>>>>>> f9e3dd30
         auto* old_instance = static_cast<instance_t*>(id.get_data());
 
         /* Check number of arguments. If too many arguments, pop the
@@ -535,34 +497,13 @@
         } else if (arguments > expected) {
             handle_error(TypeException{"$Too_many_arguments"});
         } else {
-<<<<<<< HEAD
-            /* Collect arguments from expression stack.
-             */
+            // Collect arguments from expression stack.
             auto exprs = std::vector<expression_t>(arguments);
             while (arguments-- > 0)
                 exprs[arguments] = fragments.pop();
-            i_name += '(';
-            if (!exprs.empty()) {
-                auto it = exprs.begin();
-                i_name += it->str();
-                while (++it != exprs.end()) {
-                    i_name += ',';
-                    i_name += it->str();
-                }
-            }
-            i_name += ')';
-            instance_name(i_name.c_str());
-            // std::cout << "instance line name: " << i_name << std::endl;
-=======
-            // Collect arguments from expression stack.
-            auto exprs = vector<expression_t>(arguments);
-            while (arguments-- > 0) {
-                exprs[arguments] = std::move(fragments[0]);
-                fragments.pop();
-            }
+            arguments = 0;
             i_name << '(' << infix(exprs, ",") << ')';
             instance_name(i_name.str().c_str());
->>>>>>> f9e3dd30
             // Create template composition.
             currentInstanceLine->add_parameters(*old_instance, params, exprs);
 
@@ -721,7 +662,6 @@
 
 void DocumentBuilder::expectation_value(const char* res, const char* type, const char* value)
 {
-    using namespace std::string_view_literals;
     expectation_type _type;
     if (type == nullptr) {
         _type = expectation_type::_ErrorValue;
