--- conflicted
+++ resolved
@@ -25,6 +25,7 @@
 #include <iostream>
 #include <sstream>
 #include <stack>
+#include <stdexcept>
 #include <string>
 #include <cassert>
 #include <charconv>
@@ -38,14 +39,14 @@
 static const std::string prefix_labels[] = {"", "const ", "urgent ", "", "broadcast ", "", "urgent broadcast ",
                                             "", "meta "};
 
-inline std::string pop_back(std::vector<std::string>& vs)
+static inline std::string pop_back(std::vector<std::string>& vs)
 {
     auto res = std::move(vs.back());
     vs.pop_back();
     return res;
 }
 
-inline std::string pop_top(std::stack<std::string>& ss)
+static inline std::string pop_top(std::stack<std::string>& ss)
 {
     auto res = std::move(ss.top());
     ss.pop();
@@ -190,18 +191,9 @@
 
 void PrettyPrinter::decl_init_list(uint32_t num)
 {
-<<<<<<< HEAD
     auto s = pop_back(st);
     while (--num > 0)
         s = pop_back(st) + ", " + s;
-=======
-    string s = st.back();
-    st.pop_back();
-    while (--num > 0) {
-        s = st.back() + ", " + s;
-        st.pop_back();
-    }
->>>>>>> f9e3dd30
     st.push_back("{ " + s + " }");
 }
 
@@ -215,30 +207,16 @@
     default: throw TypeException{"Invalid operator"};
     }
 
-<<<<<<< HEAD
     auto s = pop_back(st);
     while (--num > 0)
         s = pop_back(st) + opString + s;
-=======
-    string s = st.back();
-    st.pop_back();
-    while (--num > 0) {
-        s = st.back() + opString + s;
-        st.pop_back();
-    }
->>>>>>> f9e3dd30
     st.push_back("{ " + s + " }");
 }
 
 void PrettyPrinter::decl_field_init(const char* name)
 {
-<<<<<<< HEAD
     if (name != nullptr && std::strlen(name) > 0) {
         st.back() = name + ": "s + st.back();
-=======
-    if (name != nullptr && strlen(name) > 0) {
-        st.back() = string(name) + ": " + st.back();
->>>>>>> f9e3dd30
     }
 }
 
@@ -319,17 +297,10 @@
 
 void PrettyPrinter::for_end()  // 3 expr, 1 stat
 {
-    std::string expr3 = st.back();
-    st.pop_back();
-    std::string expr2 = st.back();
-    st.pop_back();
-    std::string expr1 = st.back();
-    st.pop_back();
-<<<<<<< HEAD
+    auto expr3 = pop_back(st);
+    auto expr2 = pop_back(st);
+    auto expr1 = pop_back(st);
     auto* s = dynamic_cast<std::ostringstream*>(o.top());
-=======
-    auto* s = static_cast<ostringstream*>(o.top());
->>>>>>> f9e3dd30
     o.pop();
 
     level--;
@@ -341,22 +312,13 @@
 void PrettyPrinter::while_begin()
 {
     level++;
-<<<<<<< HEAD
-    o.push(new std::ostringstream());
-=======
-    o.push(new ostringstream{});
->>>>>>> f9e3dd30
+    o.push(new std::ostringstream{});
 }
 
 void PrettyPrinter::while_end()  // 1 expr, 1 stat
 {
-    std::string expr = st.back();
-    st.pop_back();
-<<<<<<< HEAD
+    auto expr = pop_back(st);
     auto* s = dynamic_cast<std::ostringstream*>(o.top());
-=======
-    auto* s = static_cast<ostringstream*>(o.top());
->>>>>>> f9e3dd30
     o.pop();
 
     level--;
@@ -373,30 +335,23 @@
 void PrettyPrinter::if_begin()
 {
     level++;
-    o.push(new std::ostringstream());  // prepare for THEN statement
+    o.push(new std::ostringstream{});  // prepare for THEN statement
 }
 
 void PrettyPrinter::if_condition() {}
 
 void PrettyPrinter::if_then()
 {
-    o.push(new std::ostringstream());  // prepare for ELSE statement
+    o.push(new std::ostringstream{});  // prepare for ELSE statement
 }
 
 void PrettyPrinter::if_end(bool hasElse)  // 1 expr, 1 or 2 statements
 {
-<<<<<<< HEAD
     auto* e = dynamic_cast<std::ostringstream*>(o.top());
     o.pop();  // ELSE
     auto* t = dynamic_cast<std::ostringstream*>(o.top());
-=======
-    auto* e = static_cast<ostringstream*>(o.top());
-    o.pop();  // ELSE
-    auto* t = static_cast<ostringstream*>(o.top());
->>>>>>> f9e3dd30
-    o.pop();  // THEN
-    auto c = st.back();
-    st.pop_back();  // COND
+    o.pop();                // THEN
+    auto c = pop_back(st);  // COND
 
     level--;
     indent();
@@ -425,16 +380,14 @@
 void PrettyPrinter::expr_statement()
 {
     indent();
-    *o.top() << st.back() << ";\n";
-    st.pop_back();
+    *o.top() << pop_back(st) << ";\n";
 }
 
 void PrettyPrinter::return_statement(bool hasValue)
 {
     indent();
     if (hasValue) {
-        *o.top() << "return " << st.back() << ";\n";
-        st.pop_back();
+        *o.top() << "return " << pop_back(st) << ";\n";
     } else {
         *o.top() << "return;\n";
     }
@@ -442,11 +395,7 @@
 
 void PrettyPrinter::proc_begin(const char* id, const bool isTA, const std::string& type, const std::string& mode)
 {
-<<<<<<< HEAD
     *o.top() << "process " << (id != nullptr ? id : "") << templateset << '(' << param << ")\n{\n";
-=======
-    *o.top() << "process " << ((id != nullptr) ? id : "") << templateset << '(' << param << ")" << endl << "{" << endl;
->>>>>>> f9e3dd30
     param.clear();
     templateset = "";
 
@@ -469,10 +418,8 @@
 
     *o.top() << id;
     std::string expRate;  // pop expressions from stack in reverse order
-    if (hasExpRate) {
-        expRate = st.back();
-        st.pop_back();
-    }
+    if (hasExpRate)
+        expRate = pop_back(st);
     if (hasInvariant) {
         *o.top() << " {" << st.back();
         st.pop_back();
@@ -534,8 +481,7 @@
 
 void PrettyPrinter::proc_select(const char* id)
 {
-    std::string t = type.top();
-    type.pop();
+    auto t = pop_top(type);
     if (select == -1) {
         st.push_back(std::string{id} + ":" + t);
         select = st.size();
@@ -686,11 +632,7 @@
 
 void PrettyPrinter::expr_call_end(uint32_t n)
 {
-<<<<<<< HEAD
     std::string s = ")";
-=======
-    string s = ")";
->>>>>>> f9e3dd30
     while (n-- > 0) {
         s = st.back() + s;
         st.pop_back();
@@ -703,8 +645,7 @@
 
 void PrettyPrinter::expr_array()
 {
-    std::string f = st.back();
-    st.pop_back();
+    auto f = pop_back(st);
     st.back() += '[' + f + ']';
 }
 
@@ -793,27 +734,21 @@
 
 void PrettyPrinter::expr_builtin_function2(kind_t kind)
 {
-    auto arg2 = st.back();
-    st.pop_back();
+    auto arg2 = pop_back(st);
     st.back() = std::string(get_builtin_fun_name(kind)) + '(' + st.back() + ',' + arg2 + ')';
 }
 
 void PrettyPrinter::expr_builtin_function3(kind_t kind)
 {
-    auto arg3 = st.back();
-    st.pop_back();
-    auto arg2 = st.back();
-    st.pop_back();
+    auto arg3 = pop_back(st);
+    auto arg2 = pop_back(st);
     st.back() = std::string(get_builtin_fun_name(kind)) + '(' + st.back() + ',' + arg2 + ',' + arg3 + ')';
 }
 
 void PrettyPrinter::expr_assignment(kind_t op)
 {
-    auto rhs = std::move(st.back());
-    st.pop_back();
-    auto lhs = std::move(st.back());
-    st.pop_back();
-
+    auto rhs = pop_back(st);
+    auto lhs = pop_back(st);
     st.emplace_back();
     switch (op) {
     case ASSIGN: st.back() = '(' + lhs + " = " + rhs + ')'; break;
@@ -833,9 +768,7 @@
 
 void PrettyPrinter::expr_unary(kind_t op)
 {
-    auto exp = std::move(st.back());
-    st.pop_back();
-
+    auto exp = pop_back(st);
     st.emplace_back();
     switch (op) {
     case MINUS: st.back() = '-' + exp; break;
@@ -851,11 +784,8 @@
 
 void PrettyPrinter::expr_binary(kind_t op)
 {
-    auto exp2 = std::move(st.back());
-    st.pop_back();
-    auto exp1 = std::move(st.back());
-    st.pop_back();
-
+    auto exp2 = pop_back(st);
+    auto exp1 = pop_back(st);
     st.emplace_back();
     switch (op) {
     case PO_CONTROL: st.back() = exp1 + " control: " + exp2; break;
@@ -888,18 +818,9 @@
 
 void PrettyPrinter::expr_ternary(kind_t op, bool firstMissing)
 {
-    auto exp3 = std::move(st.back());
-    st.pop_back();
-    auto exp2 = std::move(st.back());
-    st.pop_back();
-    std::string exp1;
-    if (firstMissing)
-        exp1 = "1";
-    else {
-        exp1 = st.back();
-        st.pop_back();
-    }
-
+    auto exp3 = pop_back(st);
+    auto exp2 = pop_back(st);
+    auto exp1 = (firstMissing) ? "1"s : pop_back(st);
     st.emplace_back();
     switch (op) {
     case CONTROL_TOPT: st.back() = "control_t*(" + exp1 + "," + exp2 + "): " + exp3; break;
@@ -910,30 +831,17 @@
 
 void PrettyPrinter::expr_inline_if()
 {
-    auto expr3 = std::move(st.back());
-    st.pop_back();
-    auto expr2 = std::move(st.back());
-    st.pop_back();
-    auto expr1 = std::move(st.back());
-    st.pop_back();
-<<<<<<< HEAD
-=======
-
->>>>>>> f9e3dd30
+    auto expr3 = pop_back(st);
+    auto expr2 = pop_back(st);
+    auto expr1 = pop_back(st);
     st.emplace_back();
     st.back() = expr1 + " ? " + expr2 + " : " + expr3;
 }
 
 void PrettyPrinter::expr_comma()
 {
-    auto expr2 = std::move(st.back());
-    st.pop_back();
-    auto expr1 = std::move(st.back());
-    st.pop_back();
-<<<<<<< HEAD
-=======
-
->>>>>>> f9e3dd30
+    auto expr2 = pop_back(st);
+    auto expr1 = pop_back(st);
     st.emplace_back();
     st.back() = expr1 + ", " + expr2;
 }
@@ -952,34 +860,31 @@
 
 void PrettyPrinter::expr_forall_end(const char* name)
 {
-    std::string expr = st.back();
-    st.pop_back();
+    auto expr = pop_back(st);
     st.back() += expr;
 }
 
 void PrettyPrinter::expr_exists_begin(const char* name)
 {
-    st.push_back(std::string("exists (") + name + ":" + type.top() + ") ");
+    st.push_back("exists ("s + name + ":" + type.top() + ") ");
     type.pop();
 }
 
 void PrettyPrinter::expr_exists_end(const char* name)
 {
-    std::string expr = st.back();
-    st.pop_back();
+    auto expr = pop_back(st);
     st.back() += expr;
 }
 
 void PrettyPrinter::expr_sum_begin(const char* name)
 {
-    st.push_back(std::string("sum (") + name + ":" + type.top() + ") ");
+    st.push_back("sum ("s + name + ":" + type.top() + ") ");
     type.pop();
 }
 
 void PrettyPrinter::expr_sum_end(const char* name)
 {
-    std::string expr = st.back();
-    st.pop_back();
+    auto expr = pop_back(st);
     st.back() += expr;
 }
 
@@ -1010,17 +915,9 @@
 
 void PrettyPrinter::instantiation_end(const char* id, size_t parameters, const char* templ, size_t arguments)
 {
-<<<<<<< HEAD
     auto s = std::stack<std::string>{};
     while (arguments-- > 0)
         s.push(pop_back(st));
-=======
-    stack<string> s;
-    while (arguments-- > 0) {
-        s.push(st.back());
-        st.pop_back();
-    }
->>>>>>> f9e3dd30
 
     *o.top() << id << " = " << templ << '(';
     if (!s.empty()) {
@@ -1104,7 +1001,7 @@
 
 void PrettyPrinter::expr_simulate(int nbExpr, bool hasReach, int nbOfAcceptingRuns)
 {
-    auto reachExpr = st.back();
+    auto reachExpr = pop_back(st);
     if (hasReach)
         st.pop_back();
 
@@ -1142,19 +1039,11 @@
 void PrettyPrinter::query_formula(const char* formula, const char* location)
 {
     if (formula != nullptr)
-<<<<<<< HEAD
         *o.top() << "/* Formula: " << formula << " */\n";
-=======
-        *o.top() << "/* Formula: " << formula << " */" << endl;
->>>>>>> f9e3dd30
 }
 void PrettyPrinter::query_comment(const char* comment)
 {
     if (comment != nullptr)
-<<<<<<< HEAD
         *o.top() << "/* Comment: " << comment << " */\n";
-=======
-        *o.top() << "/* Comment: " << comment << " */" << endl;
->>>>>>> f9e3dd30
 }
 void PrettyPrinter::query_end() { *o.top() << "/** Query end. */\n"; }