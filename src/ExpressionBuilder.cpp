--- conflicted
+++ resolved
@@ -435,9 +435,7 @@
     case PLUS:
         /* Unary plus can be ignored */
         break;
-    case MINUS:
-        unaryop = UNARY_MINUS;
-        [[fallthrough]];
+    case MINUS: unaryop = UNARY_MINUS; [[fallthrough]];
     default: fragments[0] = Expression::create_unary(unaryop, fragments[0], position, fragments[0].get_type());
     }
 }
@@ -532,17 +530,14 @@
     fragments.push(Expression::create_binary(COMMA, e1, e2, position, e2.get_type()));
 }
 
-void ExpressionBuilder::expr_location(const char* name)
-{
-
-    symbol_t uid;
-
+void ExpressionBuilder::expr_location(std::string_view name)
+{
+    Symbol uid;
     if (!resolve(name, uid)) {
         expr_false();
-        throw UnknownIdentifierError(name);
-    }
-
-    fragments.push(expression_t::create_identifier(uid, position));
+        throw unknown_identifier_error(name);
+    }
+    fragments.push(Expression::create_identifier(uid, position));
     expr_location();
 }
 
@@ -739,13 +734,8 @@
 
 void ExpressionBuilder::expr_save_strategy(std::string_view strategy_name)
 {
-<<<<<<< HEAD
-    //assert(fragments.size() == 1);
-    fragments[0] = expression_t::create_binary(SAVE_STRAT, fragments[0], make_constant(strategy_name), position);
-=======
-    assert(fragments.size() == 1);
+    // assert(fragments.size() == 1);
     fragments[0] = Expression::create_binary(SAVE_STRAT, fragments[0], make_constant(strategy_name), position);
->>>>>>> e6902b44
 }
 
 void ExpressionBuilder::expr_proba_quantitative(Constants::Kind pathType)
@@ -917,7 +907,7 @@
     assert(partition.get_kind() == INTERVAL_LIST);
     const auto to_enforce = fragments[1];
     fragments.pop(2);
-    fragments.push(expression_t::create_binary(ACONTROL, to_enforce, partition, position));
+    fragments.push(Expression::create_binary(ACONTROL, to_enforce, partition, position));
 }
 
 void ExpressionBuilder::expr_discrete_interval()
@@ -927,7 +917,7 @@
     const auto lower = fragments[2];
     fragments.pop(3);
     auto args = std::vector{identifier, lower, upper};
-    const auto discrete_interval = expression_t::create_nary(DISCRETE_INTERVAL, std::move(args), position);
+    const auto discrete_interval = Expression::create_nary(DISCRETE_INTERVAL, std::move(args), position);
     fragments.push(discrete_interval);
 }
 
@@ -937,9 +927,9 @@
     const auto upper = fragments[1];
     const auto lower = fragments[2];
     fragments.pop(3);
-    const auto divisions2 = expression_t::create_constant(divisions, position);
+    const auto divisions2 = Expression::create_constant(divisions, position);
     auto args = std::vector{identifier, lower, upper, divisions2};
-    const auto interval = expression_t::create_nary(INTERVAL, std::move(args), position);
+    const auto interval = Expression::create_nary(INTERVAL, std::move(args), position);
     fragments.push(interval);
 }
 
@@ -1116,7 +1106,6 @@
         throw TypeException("Template referenced before used");
     dynamicFrames.emplace(std::string{name}, t->frame);
 }
-
 void ExpressionBuilder::pop_dynamic_frame_of(std::string_view name)
 {
     if (auto it = dynamicFrames.find(name); it != dynamicFrames.end())
