--- conflicted
+++ resolved
@@ -1,7 +1,7 @@
 // -*- mode: C++; c-file-style: "stroustrup"; c-basic-offset: 4; -*-
 
  /* libutap - Uppaal Timed Automata Parser.
-    Copyright (C) 2011-2022 Aalborg University.
+    Copyright (C) 2011-2024 Aalborg University.
     Copyright (C) 2002-2011 Uppsala University and Aalborg University.
 
     This library is free software; you can redistribute it and/or
@@ -38,16 +38,9 @@
   * made. Please report it, this might be corrected.
   */
 
-<<<<<<< HEAD
 %code top {
 //NOLINTBEGIN
 }
-=======
-%{
-// NOLINTBEGIN
-/** NO LINTING HERE */
-%}
->>>>>>> f9e3dd30
 
 %code requires {
 
@@ -61,7 +54,6 @@
 using namespace UTAP;
 using namespace Constants;
 
-// NOLINTBEGIN
 #define YYLLOC_DEFAULT(Current, Rhs, N)    \
     do                                     \
         if (N) {                           \
@@ -73,7 +65,6 @@
     while (0)
 
 #define YYLTYPE position_t
-// NOLINTEND
 }
 
 %code {
@@ -87,15 +78,6 @@
 
 static int utap_lex()
 {
-<<<<<<< HEAD
-   int old;
-   if (syntax_token != 0) {
-	 old = syntax_token;
-	 syntax_token = 0;
-	 return old;
-   }
-   return lexer_flex();
-=======
     int old;
     if (syntax_token != 0) {
        old = syntax_token;
@@ -103,7 +85,6 @@
        return old;
     }
     return lexer_flex();
->>>>>>> f9e3dd30
 }
 
 static char rootTransId[MAXLEN];
@@ -528,13 +509,13 @@
         /* Notice that StatementList will catch all errors. Hence we
          * should be able to guarantee, that once declFuncBegin() has
          * been called, we will also call declFuncEnd().
-     * Correction: No it won't.
-     * int f() { if (cond) { return 0; }
-     * will generate an error, not call declFuncEnd, and the builder
-     * will be left in an inconsistent state. EndBlock fixes that.
-     *
-     * Correction^2: It did not fix it. Discussion continued at
-     * StatementBuilder::declFuncBegin definition
+         * Correction: No it won't.
+         * int f() { if (cond) { return 0; }
+         * will generate an error, not call declFuncEnd, and the builder
+         * will be left in an inconsistent state. EndBlock fixes that.
+         *
+         * Correction^2: It did not fix it. Discussion continued at
+         * StatementBuilder::declFuncBegin definition
          */
         Type Id OptionalParameterList '{' {
           CALL(@1, @2, decl_func_begin($2));
@@ -690,24 +671,12 @@
         | TypePrefix T_BOOL {
           CALL(@1, @2, type_bool($1));
         }
-        | T_DOUBLE {
-        CALL(@1, @1, type_double(ParserBuilder::PREFIX_NONE));
-        }
-        | TypePrefix T_DOUBLE {
-        CALL(@1, @2, type_double($1));
-    }
-        | T_STRING {
-        CALL(@1, @1, type_string(ParserBuilder::PREFIX_NONE));
-        }
-        | TypePrefix T_STRING {
-        CALL(@1, @2, type_string($1));
-    }
-        | T_INT {
-          CALL(@1, @1, type_int(ParserBuilder::PREFIX_NONE));
-        }
-        | TypePrefix T_INT {
-          CALL(@1, @2, type_int($1));
-        }
+        | T_DOUBLE { CALL(@1, @1, type_double(ParserBuilder::PREFIX_NONE)); }
+        | TypePrefix T_DOUBLE { CALL(@1, @2, type_double($1)); }
+        | T_STRING { CALL(@1, @1, type_string(ParserBuilder::PREFIX_NONE)); }
+        | TypePrefix T_STRING { CALL(@1, @2, type_string($1)); }
+        | T_INT { CALL(@1, @1, type_int(ParserBuilder::PREFIX_NONE)); }
+        | TypePrefix T_INT { CALL(@1, @2, type_int($1)); }
         | T_INT '[' Expression ',' Expression ']'
         {
           CALL(@1, @6, type_bounded_int(ParserBuilder::PREFIX_NONE));
@@ -721,12 +690,8 @@
         | TypePrefix T_CHAN {
           CALL(@1, @2, type_channel($1));
         }
-        | T_CLOCK {
-        CALL(@1, @1, type_clock(ParserBuilder::PREFIX_NONE));
-        }
-        | T_HYBRID T_CLOCK {
-        CALL(@1, @1, type_clock(ParserBuilder::PREFIX_HYBRID));
-    }
+        | T_CLOCK { CALL(@1, @1, type_clock(ParserBuilder::PREFIX_NONE)); }
+        | T_HYBRID T_CLOCK { CALL(@1, @1, type_clock(ParserBuilder::PREFIX_HYBRID)); }
         | T_VOID {
           CALL(@1, @1, type_void());
         }
@@ -806,8 +771,8 @@
 
 ProcBody:
         ProcLocalDeclList States LocFlags Init Transitions
-    | ProcLocalDeclList States Branchpoints LocFlags Init Transitions
-    | /* empty */
+        | ProcLocalDeclList States Branchpoints LocFlags Init Transitions
+        | /* empty */
         ;
 
 ProcLocalDeclList:
@@ -1985,8 +1950,6 @@
     };
 
 %%
-
-// NOLINTEND
 
 #include "lexer.cc"
 
@@ -2070,11 +2033,7 @@
 }
 
 static int32_t parse_XTA(ParserBuilder *aParserBuilder,
-<<<<<<< HEAD
-        		bool newxta, xta_part_t part, const std::string& xpath)
-=======
                 bool newxta, xta_part_t part, const std::string& xpath)
->>>>>>> f9e3dd30
 {
     // Select syntax
     syntax = newxta ? syntax_t::NEW_GUIDING : syntax_t::OLD_GUIDING;
@@ -2090,10 +2049,6 @@
     int res = 0;
 
     if (utap_parse() != 0)
-<<<<<<< HEAD
-    {
-=======
->>>>>>> f9e3dd30
         res = -1;
 
     ch = nullptr;
@@ -2112,19 +2067,11 @@
     // Reset position tracking
     tracker.setPath(ch, xpath);
 
-<<<<<<< HEAD
-    return utap_parse() != 0 ? -1 : 0;
-}
-
-int32_t parse_XTA(const char *str, ParserBuilder *builder,
-        	 bool newxta, xta_part_t part, const std::string& xpath)
-=======
     return (utap_parse() != 0) ? -1 : 0;
 }
 
 int32_t parse_XTA(const char *str, ParserBuilder *builder,
              bool newxta, xta_part_t part, const std::string& xpath)
->>>>>>> f9e3dd30
 {
     utap__scan_string(str);
     int32_t res = parse_XTA(builder, newxta, part, xpath);
