// -*- mode: C++; c-file-style: "stroustrup"; c-basic-offset: 4; -*-

 /* libutap - Uppaal Timed Automata Parser.
    Copyright (C) 2011-2024 Aalborg University.
    Copyright (C) 2002-2011 Uppsala University and Aalborg University.

    This library is free software; you can redistribute it and/or
    modify it under the terms of the GNU Lesser General Public License
    as published by the Free Software Foundation; either version 2.1 of
    the License, or (at your option) any later version.

    This library is distributed in the hope that it will be useful, but
    WITHOUT ANY WARRANTY; without even the implied warranty of
    MERCHANTABILITY or FITNESS FOR A PARTICULAR PURPOSE.  See the GNU
    Lesser General Public License for more details.

    You should have received a copy of the GNU Lesser General Public
    License along with this library; if not, write to the Free Software
    Foundation, Inc., 59 Temple Place, Suite 330, Boston, MA 02111-1307
    USA
 */

 /*********************************************************************
  * This bison grammar file contains both grammars for old and new XTA
  * formats plus Entry points for various productions used in the XML
  * parser.
  *
  * There are numerous problems with parser error recognition and
  * recovery in general, since the XTA language contains some tricky
  * properties:
  *
  * 1) The entity terminating tokens such as '}' and ';' are used for
  * multiple purposes, thus making it impossible to "skip until the end
  * of current entity".
  *
  * 2) Since entity terminating token is not always clear, there might
  * appear continuous error reports on the same code as no recovery is
  * made. Please report it, this might be corrected.
  */

%code top {
//NOLINTBEGIN
}

%code requires {

#include "parser.hpp"
#include "libparser.hpp"
#include "utap/position.hpp"

#include <limits>
#include <cstring> // strlen

using namespace UTAP;
using namespace Constants;

#define YYLLOC_DEFAULT(Current, Rhs, N)    \
    do                                     \
        if (N) {                           \
            (Current).start = YYRHSLOC (Rhs, 1).start; \
            (Current).end   = YYRHSLOC (Rhs, N).end;   \
        } else {                           \
            (Current).start = (Current).end = YYRHSLOC (Rhs, 0).end; \
        }                                  \
    while (0)

#define YYLTYPE position_t
}

%code {
static ParserBuilder *ch;
static Syntax syntax;
static int syntax_token = 0;

static void utap_error(const char* msg);

static int lexer_flex();

static int utap_lex()
{
    int old;
    if (syntax_token != 0) {
       old = syntax_token;
       syntax_token = 0;
       return old;
    }
    return lexer_flex();
}

static char rootTransId[MAXLEN];

/* Counter used during array parsing. */
static int types = 0;

struct str_entry_t
{
    size_t len;
    const char* from;
    const char* to;
};

const char* utap_msg(const char *msg)
{
    // Simple & short log(n) algorithm.
    constexpr auto NB_STR = size_t{8};
    static const str_entry_t table[NB_STR] = {
        { 12, "syntax error", "$syntax_error" },
        { 16, "memory exhausted", "$memory_exhausted" },
        { 27, "syntax error, unexpected %s", "$syntax_error: $unexpected %s" },
        { 28, "syntax error: cannot back up", "$syntax_error: $cannot_back_up" },
        { 41, "syntax error, unexpected %s, expecting %s", "$syntax_error: $unexpected %s, $expecting %s" },
        { 47, "syntax error, unexpected %s, expecting %s or %s",
            "$syntax_error: $unexpected %s, $expecting %s $or %s" },
        { 53, "syntax error, unexpected %s, expecting %s or %s or %s",
            "$syntax_error: $unexpected %s, $expecting %s $or %s $or %s" },
        { 59, "syntax error, unexpected %s, expecting %s or %s or %s or %s",
            "$syntax_error: $unexpected %s, $expecting %s $or %s $or %s $or %s" }
    };
    const auto len = std::strlen(msg);
    auto i = NB_STR / 2;
    while (i < NB_STR) {
        if (len < table[i].len) {
            if (i == 0) return msg;
            i = i/2;
            continue;
        }
        if (len > table[i].len) {
            if (i == NB_STR-1) return msg;
            i = (i+NB_STR)/2;
            continue;
        }
        for(;i < NB_STR && len <= table[i].len; ++i) {
            if (strcmp(msg, table[i].from) == 0) {
                return table[i].to;
            }
        }
        break;
    }
    return msg;
}

#define CALL(first,last,call) do { ch->set_position(first.start, last.end); try { ch->call; } catch (TypeException &te) { ch->handle_error(te); } } while (0)

#define YY_(msg) utap_msg(msg)

}

%require "3.6.0"
%define parse.error detailed

/* Assignments: */
%token T_ASSIGNMENT T_ASSPLUS
%token T_ASSMINUS T_ASSMULT T_ASSDIV T_ASSMOD
%token T_ASSOR T_ASSAND T_ASSXOR
%token T_ASSLSHIFT T_ASSRSHIFT

/* Unary operations: */
%token T_EXCLAM

%token T_INCREMENT T_DECREMENT

/* Binary operations: */
%token T_POWOP T_MULT T_DIV T_MOD
%token T_PLUS T_MINUS
%token T_OR T_XOR T_LSHIFT T_RSHIFT
%token T_BOOL_AND T_BOOL_OR
%token T_KW_AND T_KW_OR T_KW_XOR T_KW_IMPLY T_KW_NOT

/* Special */
%token T_SUP T_INF T_BOUNDS

/* Math functions */
%token T_ABS T_FABS T_FMOD T_FMA T_FMAX T_FMIN T_FDIM
%token T_EXP T_EXP2 T_EXPM1 T_LN T_LOG T_LOG10 T_LOG2 T_LOG1P
%token T_POW T_SQRT T_CBRT T_HYPOT
%token T_SIN T_COS T_TAN T_ASIN T_ACOS T_ATAN T_ATAN2
%token T_SINH T_COSH T_TANH T_ASINH T_ACOSH T_ATANH
%token T_ERF T_ERFC T_TGAMMA T_LGAMMA
%token T_CEIL T_FLOOR T_TRUNC T_ROUND T_FINT
%token T_LDEXP T_ILOGB T_LOGB T_NEXTAFTER T_NEXTTOWARD T_COPYSIGN
%token T_FPCLASSIFY T_ISFINITE T_ISINF T_ISNAN T_ISNORMAL T_SIGNBIT T_ISUNORDERED
%token T_RANDOM T_RANDOM_ARCSINE T_RANDOM_BETA T_RANDOM_GAMMA T_RANDOM_NORMAL
%token T_RANDOM_POISSON T_RANDOM_TRI T_RANDOM_WEIBULL

/* Quantifiers */
%token T_FORALL T_EXISTS T_FOREACH

 /* Sum of expressions */
%token T_SUM

/* Relation operations:*/
%token T_LT T_LEQ T_EQ T_NEQ T_GEQ T_GT

/* Special statement keywords: */
%token T_FOR T_WHILE T_DO T_BREAK T_CONTINUE T_SWITCH T_IF T_ELSE
%token T_CASE T_DEFAULT T_RETURN T_ASSERT
%token T_PRIORITY

/* Variable type declaration keywords: */
%token T_TYPEDEF T_STRUCT
%token T_CONST T_OLDCONST T_URGENT T_BROADCAST T_TRUE T_FALSE T_META

/* Uppaal keywords */
%token T_SYSTEM T_PROCESS T_STATE T_BRANCHPOINT T_COMMIT T_INIT T_TRANS T_SELECT
%token T_GUARD T_SYNC T_ASSIGN T_PROBABILITY T_BEFORE T_AFTER T_PROGRESS
%token T_ARROW T_UNCONTROL_ARROW T_IO
%token T_QUERY

/* Property tokens */
%token T_DEADLOCK T_EF T_EG T_AF T_AG T_LEADS_TO T_RESULTSET
%token T_EF_PLUS T_AG_PLUS T_EF_MULT T_AG_MULT T_SCENARIO

/* Control Synthesis */
%token T_CONTROL T_CONTROL_T T_SIMULATION

<<<<<<< HEAD
/* HYPA */
%token T_ACRONTROL

/* Expectation optimization */
=======
/* ExpectationKind optimization */
>>>>>>> e6902b44
%token T_MINEXP T_MAXEXP T_MINPR T_MAXPR T_STRATEGY T_LOAD_STRAT T_SAVE_STRAT

/* Strategy subjection */
%token T_SUBJECT

/* Strategy imitation */
%token T_IMITATE

 /* SMC */
%token T_SIMULATE

/* Gantt chart */
%token T_GANTT

/* Prob... */
%token T_PMAX T_PROBA T_DIAMOND T_BOX T_HASH

/* Miscelaneous: */
%token T_ERROR
%token <string>T_ID T_TYPENAME
%token <number>T_NAT
%token <floating> T_FLOATING
%token T_POS_NEG_MAX
%token T_IMPORT
%token <string> T_CHARARR

/* Get the index of the current location of the system */
%token T_LOCATION

/* Types */
%token T_BOOL T_INT T_CHAN T_CLOCK T_VOID T_SCALAR T_DOUBLE T_STRING

/* Syntax switch tokens */
%token T_NEW T_NEW_DECLARATION T_NEW_LOCAL_DECL T_NEW_INST T_NEW_SYSTEM
%token T_NEW_PARAMETERS T_NEW_INVARIANT T_NEW_GUARD T_NEW_SYNC T_NEW_ASSIGN
%token T_NEW_SELECT T_EXPONENTIAL_RATE
%token T_OLD T_OLD_DECLARATION T_OLD_LOCAL_DECL T_OLD_INST
%token T_OLD_PARAMETERS T_OLD_INVARIANT T_OLD_GUARD T_OLD_ASSIGN
%token T_PROPERTY T_EXPRESSION T_EXPRESSION_LIST T_XTA_PROCESS

/* LSC */
%token T_INSTANCE_LINE T_MESSAGE T_UPDATE T_CONDITION

/* SMC */
%token T_MITL_AND T_MITL_OR T_MITL_NEXT
%token T_DYNAMIC T_HYBRID
%token T_SPAWN T_EXIT T_NUMOF


%type <kind> ExpQuantifier ExpPrQuantifier
%type <kind> PathType
%type <number> ArgList FieldDeclList FieldDeclIdList FieldDecl
%type <number> ParameterList FieldInitList
%type <number> OptionalInstanceParameterList ExpressionList NonEmptyExpressionList
%type <number> IntervalList NonEmptyIntervalList
%type <prefix> Type TypePrefix
%type <string> Id NonTypeId
%type <kind> UnaryOp AssignOp
%type <flag> VarInit
%type <kind> CmpGLE
%type <kind> BuiltinFunction1 BuiltinFunction2 BuiltinFunction3

%left T_LEADS_TO
%right T_AF T_AG T_EF T_EG 'A'  'M'
%right T_AG_PLUS T_EF_PLUS T_AG_MULT T_EF_MULT
%right T_PMAX T_SCENARIO
%left 'U' 'W' 'R'
%right T_FORALL T_EXISTS T_SUM
%right T_ASSIGNMENT T_ASSPLUS T_ASSMINUS T_ASSMULT T_ASSDIV T_ASSMOD T_ASSAND T_ASSOR T_ASSLSHIFT T_ASSRSHIFT T_ASSXOR
%right '?' ':'
%left T_BOOL_OR T_KW_OR T_KW_XOR T_KW_IMPLY
%left T_BOOL_AND T_KW_AND
%left T_OR
%left T_XOR
%left '&'
%left T_EQ T_NEQ
%left T_LT T_LEQ T_GEQ T_GT
%left T_MIN T_MAX
%left T_LSHIFT T_RSHIFT
%left T_MINUS T_PLUS
%left T_MULT T_DIV T_MOD
%left T_POWOP
%right T_EXCLAM T_KW_NOT UOPERATOR
%right T_INCREMENT T_DECREMENT
%left '(' ')' '[' ']' '.' T_APOS


%union {
    bool flag;
    int number;
    ParserBuilder::TypePrefix prefix;
    Kind kind;
    char string[MAXLEN];
    double floating;
}

/* Expect 1 shift/reduce warning in dangling ELSE part of IF statement. */
/* Expect 2 shift/reduce warning between E[ .. ] smc property & NonTypeId E to build expr. */
%expect 2

%%

Uppaal:
          T_NEW XTA { CALL(@2, @2, done()); }
        | T_NEW_DECLARATION Declarations { }
        | T_NEW_LOCAL_DECL ProcLocalDeclList { }
        | T_NEW_INST Declarations { }
        | T_NEW_SYSTEM XTA { }
        | T_NEW_PARAMETERS ParameterList { }
        | T_NEW_INVARIANT Expression { }
        | T_NEW_SELECT SelectList { }
        | T_NEW_GUARD Expression { CALL(@2, @2, proc_guard()); }
        | T_NEW_SYNC SyncExpr { }
        | T_NEW_ASSIGN ExprList { CALL(@2, @2, proc_update()); }
        | T_PROBABILITY Expression { CALL(@2, @2, proc_prob()); }
        | T_OLD OldXTA { CALL(@2, @2, done()); }
        | T_OLD_DECLARATION OldDeclaration { }
        | T_OLD_LOCAL_DECL OldVarDeclList { }
        | T_OLD_INST Instantiations { }
        | T_OLD_PARAMETERS OldProcParamList { }
        | T_OLD_INVARIANT OldInvariant { }
        | T_OLD_GUARD OldGuardList { CALL(@2, @2, proc_guard()); }
        | T_OLD_ASSIGN ExprList { CALL(@2, @2, proc_update()); }
        | T_PROPERTY PropertyList {}
        | T_EXPRESSION Expression {}
        | T_EXPRESSION_LIST ExprList {}
        | T_XTA_PROCESS ProcDecl {}
        | T_EXPONENTIAL_RATE ExpRate {}
        /*LSC*/
        | T_MESSAGE MessExpr { }
        | T_UPDATE ExprList { CALL(@2, @2, proc_LSC_update()); }
        | T_CONDITION Expression { CALL(@2, @2, proc_condition()); }
        | T_INSTANCE_LINE InstanceLineExpression { }
        ;

XTA:
        Declarations System QueryList
        ;

Instantiations:
        /* empty */
        | Instantiations Instantiation
        | error ';'
        ;

Instantiation:
        NonTypeId OptionalInstanceParameterList T_ASSIGNMENT NonTypeId '(' {
          CALL(@1, @4, instantiation_begin($1, $2, $4));
        } ArgList ')' ';' {
          CALL(@1, @9, instantiation_end($1, $2, $4, $7));
        };

InstanceLineExpression:
        NonTypeId {
          CALL(@1, @1, instance_name($1, false));
        }
        | NonTypeId '(' {
          CALL(@1, @1, instance_name_begin($1));
        } ArgList ')' {
          CALL(@1, @5, instance_name_end($1, $4));
        };

OptionalInstanceParameterList:
        /* empty */ { $$ = 0; }
        | '(' ')' {
            $$ = 0;
        }
        | '(' ParameterList ')' {
            $$ = $2;
        };

System: SysDecl Progress GanttDecl;

PriorityDecl:
        T_CHAN T_PRIORITY ChannelList ';'
        | T_CHAN T_PRIORITY error ';'
        ;

ChannelList:
        ChanElement { CALL(@1, @1, chan_priority_begin()); }
        | ChannelList ',' ChanElement  { CALL(@1, @3, chan_priority_add(',')); }
        | ChannelList T_LT ChanElement { CALL(@1, @3, chan_priority_add('<')); }
        ;

ChanElement:
        /* Cannot use 'Expression', since we use '<' (T_LT) as a separator. */
        ChanExpression
        | T_DEFAULT { CALL(@1, @1, chan_priority_default()); }
        ;

ChanExpression:
        NonTypeId { CALL(@1, @1, expr_identifier($1)); }
        | ChanExpression '[' Expression ']' { CALL(@1, @4, expr_array()); }
        ;

SysDecl:
        T_SYSTEM ProcessList ';' { CALL(@1, @1, process_list_end()); }
        | T_SYSTEM error ';' { CALL(@1, @1, process_list_end()); }
        ;

ProcessList:
        NonTypeId { CALL(@1, @1, process($1)); }
        | ProcessList ',' NonTypeId { CALL(@3, @3, process($3)); }
        | ProcessList ProcLessThan NonTypeId { CALL(@3, @3, process($3)); }
        ;

ProcLessThan:
        T_LT { CALL(@1, @1, proc_priority_inc()); };

Progress:
        /* empty */
        | T_PROGRESS '{' ProgressMeasureList  '}';

ProgressMeasureList:
        /* empty */
        | ProgressMeasureList Expression ':' Expression ';' {
            CALL(@2, @4, decl_progress(true));
        }
        | ProgressMeasureList Expression ';' {
            CALL(@2, @2, decl_progress(false));
        };

GanttDecl:
        /* empty */
        | T_GANTT '{' GanttDef '}'
        ;

GanttDef:
        /* empty */
        | GanttDef NonTypeId              { CALL(@2, @2, gantt_decl_begin($2)); }
          GanttArgs ':' GanttExprList ';' { CALL(@2, @6, gantt_decl_end());
    }
    ;

GanttArgs:
        /* empty */
        | '(' GanttDeclSelect ')'
        ;

GanttDeclSelect:
        Id ':' Type {
            CALL(@1, @3, gantt_decl_select($1));
        }
        | GanttDeclSelect ',' Id ':' Type {
            CALL(@3, @5, gantt_decl_select($3));
        }
        ;

GanttExprList:
        GanttExpr
        | GanttExprList ',' GanttExpr
    ;

GanttExpr:
        Expression T_ARROW Expression {
        CALL(@1, @3, gantt_entry_begin());
        CALL(@1, @3, gantt_entry_end());
        }
        | T_FOR                                                  { CALL(@1, @1, gantt_entry_begin()); }
          '(' GanttEntrySelect ')' Expression T_ARROW Expression { CALL(@1, @7, gantt_entry_end()); }
        ;

GanttEntrySelect:
        Id ':' Type {
            CALL(@1, @3, gantt_entry_select($1));
        }
        | GanttEntrySelect ',' Id ':' Type {
            CALL(@3, @5, gantt_entry_select($3));
        }
        ;

Declarations:
        /* empty */
        | Declarations FunctionDecl
        | Declarations ExternDecl
        | Declarations VariableDecl
        | Declarations TypeDecl
        | Declarations ProcDecl
        | Declarations BeforeUpdateDecl
        | Declarations AfterUpdateDecl
        | Declarations Instantiation
        | Declarations PriorityDecl
        | Declarations DynamicDeclaration
        | error ';'
        ;

DynamicDeclaration:
T_DYNAMIC NonTypeId OptionalParameterList {CALL(@1,@3,decl_dynamic_template($2));} ';'  ;

BeforeUpdateDecl: T_BEFORE '{' ExprList '}' { CALL(@3, @3, before_update()); };

AfterUpdateDecl: T_AFTER '{' ExprList '}' { CALL(@3, @3, after_update()); };

FunctionDecl:
        /* Notice that StatementList will catch all errors. Hence we
         * should be able to guarantee, that once declFuncBegin() has
         * been called, we will also call declFuncEnd().
         * Correction: No it won't.
         * int f() { if (cond) { return 0; }
         * will generate an error, not call declFuncEnd, and the builder
         * will be left in an inconsistent state. EndBlock fixes that.
         *
         * Correction^2: It did not fix it. Discussion continued at
         * StatementBuilder::declFuncBegin definition
         */
        Type Id OptionalParameterList '{' {
          CALL(@1, @2, decl_func_begin($2));
        } BlockLocalDeclList StatementList EndBlock {
          CALL(@8, @8, decl_func_end());
        }
        ;
        
EndBlock: '}' | error;

ExternDecl: T_IMPORT T_CHARARR
        {
            CALL(@2, @2, dynamic_load_lib($2));
        } FwdDeclBlock;

FwdDeclBlock:     
          '{' FwdDeclList '}' ';'
        | FwdDecl ';';
                
FwdDeclList:
          FwdDecl ';'
        | FwdDeclList FwdDecl ';'
        ;

FwdDecl: Id T_ASSIGNMENT Type Id OptionalParameterList
        {
            CALL(@1, @4, decl_external_func($4, $1));
        }
        |
        Type Id OptionalParameterList
        {
            CALL(@1, @2, decl_external_func($2, $2));
        };

OptionalParameterList:
          '(' ')'
        | '(' ParameterList ')'
        | '(' error ')'
        ;

ParameterList:
          Parameter { $$ = 1; }
        | ParameterList ',' Parameter { $$ = $1+1; }
        ;

Parameter:
          Type '&' NonTypeId ArrayDecl {
          CALL(@1, @4, decl_parameter($3, true));
        }
        | Type NonTypeId ArrayDecl {
          CALL(@1, @3, decl_parameter($2, false));
        }
        ;

VariableDecl:
        Type DeclIdList ';' {
            CALL(@1, @3, type_pop());
        }
        | Type error
        ;

DeclIdList:
        DeclId
        | DeclIdList ',' DeclId
        ;

DeclId:
        Id {
            CALL(@1, @1, type_duplicate());
        } ArrayDecl VarInit {
            CALL(@1, @4, decl_var($1, $4));
        }
        ;

VarInit:
        /* empty */ { $$ = false; }
        | T_ASSIGNMENT Initializer { $$ = true; }
        ;

Initializer:
        Expression
        | '{' FieldInitList '}' {
          CALL(@1, @3, decl_init_list($2));
        }
        ;

FieldInitList:
        FieldInit { $$ = 1; }
        | FieldInitList ',' FieldInit { $$ = $1+1; }
        ;

FieldInit:
        Id ':' Initializer {
          CALL(@1, @3, decl_field_init($1));
        }
        | Initializer {
          CALL(@1, @1, decl_field_init(""));
        }
        ;

ArrayDecl:
        { types = 0; } ArrayDecl2;

ArrayDecl2:
        /* empty */
        | '[' Expression ']'        ArrayDecl2 { CALL(@1, @3, type_array_of_size(types)); }
        | '[' Type ']' { types++; } ArrayDecl2 { CALL(@1, @3, type_array_of_type(types--)); }
        | '[' error ']' ArrayDecl2
        ;

TypeDecl:
        T_TYPEDEF Type TypeIdList ';' {
          CALL(@1, @4, type_pop());
        }
        | T_TYPEDEF error
        ;

TypeIdList:
        TypeId
        | TypeIdList ',' TypeId
        ;

TypeId:
        Id {
            CALL(@1, @1, type_duplicate());
        } ArrayDecl {
            CALL(@1, @3, decl_typedef($1));
        }
        ;

Type:
        T_TYPENAME {
            CALL(@1, @1, type_name(ParserBuilder::TypePrefix::NONE, $1));
        }
        | TypePrefix T_TYPENAME {
            CALL(@1, @2, type_name($1, $2));
        }
        | T_STRUCT '{' FieldDeclList '}' {
            CALL(@1, @4, type_struct(ParserBuilder::TypePrefix::NONE, $3));
        }
        | TypePrefix T_STRUCT '{' FieldDeclList '}' {
            CALL(@1, @5, type_struct($1, $4));
        }
        | T_STRUCT '{' error '}' {
          CALL(@1, @4, type_struct(ParserBuilder::TypePrefix::NONE, 0));
        }
        | TypePrefix T_STRUCT '{' error '}' {
          CALL(@1, @5, type_struct(ParserBuilder::TypePrefix::NONE, 0));
        }
        | T_BOOL {
          CALL(@1, @1, type_bool(ParserBuilder::TypePrefix::NONE));
        }
        | TypePrefix T_BOOL {
          CALL(@1, @2, type_bool($1));
        }
        | T_DOUBLE { CALL(@1, @1, type_double(ParserBuilder::TypePrefix::NONE)); }
        | TypePrefix T_DOUBLE { CALL(@1, @2, type_double($1)); }
        | T_STRING { CALL(@1, @1, type_string(ParserBuilder::TypePrefix::NONE)); }
        | TypePrefix T_STRING { CALL(@1, @2, type_string($1)); }
        | T_INT { CALL(@1, @1, type_int(ParserBuilder::TypePrefix::NONE)); }
        | TypePrefix T_INT { CALL(@1, @2, type_int($1)); }
        | T_INT '[' Expression ',' Expression ']'
        {
          CALL(@1, @6, type_bounded_int(ParserBuilder::TypePrefix::NONE));
        }
        | TypePrefix T_INT  '[' Expression ',' Expression ']' {
          CALL(@1, @7, type_bounded_int($1));
        }
        | T_CHAN {
          CALL(@1, @1, type_channel(ParserBuilder::TypePrefix::NONE));
        }
        | TypePrefix T_CHAN {
          CALL(@1, @2, type_channel($1));
        }
        | T_CLOCK { CALL(@1, @1, type_clock(ParserBuilder::TypePrefix::NONE)); }
        | T_HYBRID T_CLOCK { CALL(@1, @1, type_clock(ParserBuilder::TypePrefix::HYBRID)); }
        | T_VOID {
          CALL(@1, @1, type_void());
        }
        | T_SCALAR '[' Expression ']'
        {
          CALL(@1, @4, type_scalar(ParserBuilder::TypePrefix::NONE));
        }
        | TypePrefix T_SCALAR  '[' Expression ']' {
          CALL(@1, @5, type_scalar($1));
        }
        ;

Id:
        NonTypeId { strncpy($$, $1, MAXLEN); }
        | T_TYPENAME { strncpy($$, $1, MAXLEN); }
        ;

NonTypeId:
        T_ID  { strncpy($$, $1 , MAXLEN); }
        | 'A' { strncpy($$, "A", MAXLEN); }
        | 'U' { strncpy($$, "U", MAXLEN); }
        | 'W' { strncpy($$, "W", MAXLEN); }
        | 'R' { strncpy($$, "R", MAXLEN); }
        | 'E' { strncpy($$, "E", MAXLEN); }
        | 'M' { strncpy($$, "M", MAXLEN); }
        | T_SUP { strncpy($$, "sup", MAXLEN); }
        | T_INF { strncpy($$, "inf", MAXLEN); }
        | T_BOUNDS { strncpy($$, "bounds", MAXLEN); }
        | T_SIMULATION { strncpy($$, "simulation", MAXLEN); }
        ;

FieldDeclList:
        FieldDecl { $$=$1; }
        | FieldDeclList FieldDecl { $$=$1+$2; }
        ;

FieldDecl:
        Type FieldDeclIdList ';' {
          $$ = $2;
          CALL(@1, @3, type_pop());
        }
        ;

FieldDeclIdList:
        FieldDeclId { $$=1; }
        | FieldDeclIdList ',' FieldDeclId { $$=$1+1; }
        ;

FieldDeclId:
        Id {
            CALL(@1, @1, type_duplicate());
        } ArrayDecl {
            CALL(@1, @3, struct_field($1));
        }
        ;

TypePrefix:
          T_URGENT    { $$ = ParserBuilder::TypePrefix::URGENT; }
        | T_BROADCAST { $$ = ParserBuilder::TypePrefix::BROADCAST; }
        | T_URGENT T_BROADCAST { $$ = ParserBuilder::TypePrefix::URGENT_BROADCAST; }
        | T_CONST  { $$ = ParserBuilder::TypePrefix::CONST; }
        | T_META { $$ = ParserBuilder::TypePrefix::SYSTEM_META; }
        ;

/*********************************************************************
 * Process declaration
 */

ProcDecl:
        T_PROCESS Id OptionalParameterList '{' {
          CALL(@1, @4, proc_begin($2));
        }
        ProcBody '}' {
          CALL(@6, @7, proc_end());
        }
        ;

ProcBody:
        ProcLocalDeclList States LocFlags Init Transitions
        | ProcLocalDeclList States Branchpoints LocFlags Init Transitions
        | /* empty */
        ;

ProcLocalDeclList:
        /* empty */
        | ProcLocalDeclList FunctionDecl
        | ProcLocalDeclList VariableDecl
        | ProcLocalDeclList TypeDecl
        ;

States:
        T_STATE StateDeclList ';'
        | T_STATE error ';'
        ;

StateDeclList:
        StateDecl
        | StateDeclList ',' StateDecl
        ;

StateDecl:
          NonTypeId { CALL(@1, @1, proc_location($1, false, false)); }
        | NonTypeId '{' ';' ExpRate '}' {
        CALL(@1, @5, proc_location($1, false, true));
    }
        | NonTypeId '{' Expression '}' {
        CALL(@1, @4, proc_location($1, true, false));
        }
        | NonTypeId '{' Expression ';' ExpRate '}' {
        CALL(@1, @6, proc_location($1, true, true));
    }
        | NonTypeId '{' error '}' {
        CALL(@1, @4, proc_location($1, false, false));
    }
        ;

Branchpoints:
        T_BRANCHPOINT BranchpointDeclList ';'
        | T_BRANCHPOINT error ';'
        ;

BranchpointDeclList:
        BranchpointDecl
        | BranchpointDeclList ',' BranchpointDecl
        ;

BranchpointDecl:
        NonTypeId {
        CALL(@1, @1, proc_branchpoint($1));
        };

Init:
        T_INIT NonTypeId ';' {
          CALL(@1, @3, proc_location_init($2));
        }
        | error ';'
        ;

Transitions:
        /* empty */
        | T_TRANS TransitionList ';'
        | T_TRANS error ';'
        ;

TransitionList:
        Transition
        | TransitionList ',' TransitionOpt
        ;

Transition:
        NonTypeId T_ARROW NonTypeId '{' {
            CALL(@1, @3, proc_edge_begin($1, $3, true));
        } Select Guard Sync Assign Probability '}' {
          strcpy(rootTransId, $1);
          CALL(@1, @9, proc_edge_end($1, $3));
        }
        | NonTypeId T_UNCONTROL_ARROW NonTypeId '{' {
            CALL(@1, @3, proc_edge_begin($1, $3, false));
        } Select Guard Sync Assign Probability '}' {
          strcpy(rootTransId, $1);
          CALL(@1, @9, proc_edge_end($1, $3));
        }
        ;

TransitionOpt:
        T_ARROW NonTypeId '{' {
            CALL(@1, @2, proc_edge_begin(rootTransId, $2, true));
        } Select Guard Sync Assign '}' {
            CALL(@1, @7, proc_edge_end(rootTransId, $2));
        }
        | T_UNCONTROL_ARROW NonTypeId '{' {
            CALL(@1, @2, proc_edge_begin(rootTransId, $2, false));
        } Select Guard Sync Assign '}' {
            CALL(@1, @7, proc_edge_end(rootTransId, $2));
        }
        | Transition
        ;

Select:
        /* empty */
        | T_SELECT SelectList ';'
        ;

SelectList:
        Id ':' Type {
            CALL(@1, @3, proc_select($1));
        }
        | SelectList ',' Id ':' Type {
            CALL(@3, @5, proc_select($3));
        }
        ;

Guard:
        /* empty */
        | T_GUARD Expression ';' {
          CALL(@2, @2, proc_guard());
        }
        | T_GUARD Expression error ';' {
          CALL(@2, @3, proc_guard());
        }
        | T_GUARD error ';'
        ;

Sync:
        /* empty */
        | T_SYNC SyncExpr ';'
        | T_SYNC error ';'
        ;

SyncExpr:
        Expression {
        CALL(@1, @1, proc_sync(SYNC_CSP));
        }
        | Expression T_EXCLAM {
          CALL(@1, @2, proc_sync(SYNC_BANG));
        }
        | Expression error T_EXCLAM {
          CALL(@1, @2, proc_sync(SYNC_BANG));
        }
        | Expression '?' {
          CALL(@1, @2, proc_sync(SYNC_QUE));
        }
        | Expression error '?' {
          CALL(@1, @2, proc_sync(SYNC_QUE));
        }
        ;

MessExpr:
        Expression {
          CALL(@1, @1, proc_message(SYNC_QUE));
        }
        | Expression error {
          CALL(@1, @1, proc_message(SYNC_QUE));
        }
        ;

Assign:
        /* empty */
        | T_ASSIGN ExprList ';' {
          CALL(@2, @2, proc_update());
        }
        | T_ASSIGN error ';'
        ;

Probability:
        /* empty */
        | T_PROBABILITY Expression ';' {
          CALL(@2, @2, proc_prob());
        }
        | T_PROBABILITY error ';'
        ;

LocFlags:
        /* empty */
        | LocFlags Commit
        | LocFlags Urgent
        ;

Commit:
        T_COMMIT CStateList ';'
        | T_COMMIT error ';'
        ;

Urgent:
        T_URGENT UStateList ';'
        | T_URGENT error ';'
        ;

CStateList:
        NonTypeId {
          CALL(@1, @1, proc_location_commit($1));
        }
        | CStateList ',' NonTypeId {
          CALL(@1, @3, proc_location_commit($3));
        }
        ;

UStateList:
        NonTypeId {
          CALL(@1, @1, proc_location_urgent($1));
        }
        | UStateList ',' NonTypeId {
          CALL(@1, @3, proc_location_urgent($3));
        }
        ;

ExpRate:
        Expression
    | Expression ':' Expression {
        CALL(@1,@3, expr_binary(FRACTION));
    };

/**********************************************************************
 * Uppaal C grammar
 */

Block:
        '{' {
          CALL(@1, @1, block_begin());
        }
        BlockLocalDeclList StatementList '}' {
          CALL(@2, @4, block_end());
        }
        ;

BlockLocalDeclList:
        /* empty */
        | BlockLocalDeclList VariableDecl
        | BlockLocalDeclList TypeDecl
        ;

StatementList:
        /* empty */
        | StatementList Statement
        | StatementList error ';'
        ;

Statement: MatchedStatement /* "standard" way of solving if-then-else shift-reduce conflict */
        | UnmatchedStatement
        ;

IfCondition: T_IF '(' { CALL(@1, @2, if_begin()); } ExprList ')' { CALL(@3, @3, if_condition()); }
        | T_IF '(' error ')'
        ;

IfConditionThenMatched: IfCondition MatchedStatement T_ELSE { CALL(@1, @3, if_then()); };

MatchedStatement: IfConditionThenMatched MatchedStatement {
        CALL(@1, @2, if_end(true));
    }
        | OtherStatement
    ;

UnmatchedStatement: IfCondition Statement {
            CALL(@2, @2, if_then());
            CALL(@1, @2, if_end(false));
    }
        | IfConditionThenMatched UnmatchedStatement {
        CALL(@1, @2, if_end(true));
    }
        ;

OtherStatement:
        Block
        | ';' {
          CALL(@1, @1, empty_statement());
        }
        | Expression ';' {
          CALL(@1, @2, expr_statement());
        }
        | ForStatement
    | WhileStatement
        | T_BREAK ';' {
            CALL(@1, @2, break_statement());
          }
        | T_CONTINUE ';' {
          CALL(@1, @2, continue_statement());
        }
        | T_SWITCH '(' ExprList ')' {
            CALL(@1, @4, switch_begin());
        }
          '{' SwitchCaseList '}' {
               CALL(@5, @7, switch_end());
          }
        | T_RETURN Expression ';' {
          CALL(@1, @3, return_statement(true));
        }
        | T_RETURN ';' {
          CALL(@1, @2, return_statement(false));
        }
        | T_ASSERT Expression ';' {
        CALL(@1, @2, assert_statement());
    }
        ;

ForStatement: T_FOR '(' ExprList ';' ExprList ';' ExprList ')' {
            CALL(@1, @8, for_begin());
        }
        Statement {
            CALL(@9, @9, for_end());
        }
        | T_FOR '(' Id ':' Type ')' {
            CALL(@1, @6, iteration_begin($3));
        }
        Statement {
            CALL(@7, @7, iteration_end($3));
        }
        | T_FOR '(' error ')' Statement
    ;

WhileStatement: T_WHILE '(' {
            CALL(@1, @2, while_begin());
        }
        ExprList ')' Statement {
            CALL(@3, @4, while_end());
    }
        | T_WHILE '(' error ')' Statement
        | T_DO {
            CALL(@1, @1, do_while_begin());
    }
          Statement T_WHILE '(' ExprList ')' ';' {
            CALL(@2, @7, do_while_end());
        }
        ;

SwitchCaseList: SwitchCase
        | SwitchCaseList SwitchCase
        ;

SwitchCase:
        T_CASE Expression ':' {
        CALL(@1, @3, case_begin());
        }
        StatementList {
            CALL(@4, @4, case_end());
    }
        | T_DEFAULT ':' {
            CALL(@1, @2, default_begin());
        }
        StatementList {
            CALL(@3, @3, default_end());
        }
        ;

ExprList:
          Expression
        | ExprList ',' Expression {
          CALL(@1, @3, expr_comma());
        };

Expression:
        T_FALSE {
        CALL(@1, @1, expr_false());
        }
        | T_TRUE {
        CALL(@1, @1, expr_true());
        }
        | T_NAT  {
        CALL(@1, @1, expr_nat($1));
        }
        | T_FLOATING {
        CALL(@1, @1, expr_double($1));
    }
        | T_CHARARR
        {
            CALL(@1, @1, expr_string($1));
        }
        | BuiltinFunction1 '(' Expression ')' {
        CALL(@1, @4, expr_builtin_function1($1));
    }
        | BuiltinFunction2 '(' Expression ',' Expression ')' {
        CALL(@1, @6, expr_builtin_function2($1));
    }
        | BuiltinFunction3 '(' Expression ',' Expression ',' Expression ')' {
        CALL(@1, @8, expr_builtin_function3($1));
    }
        | NonTypeId {
        CALL(@1, @1, expr_identifier($1));
        }
        | Expression '(' {
            CALL(@1, @2, expr_call_begin());
        } ArgList ')'  {
            CALL(@1, @5, expr_call_end($4));
        }
        | Expression '(' {
            CALL(@1, @2, expr_call_begin());
        } error ')' {
            CALL(@1, @4, expr_call_end(0));
        }
        | Expression '[' Expression ']' {
          CALL(@1, @4, expr_array());
        }
        | Expression '[' error ']' {
          CALL(@1, @4, expr_false());
        }
        | '(' Expression ')'
        | '(' error ')' {
          CALL(@1, @3, expr_false());
        }
        | Expression T_INCREMENT %prec '[' {
          CALL(@1, @2, expr_post_increment());
        }
        | T_INCREMENT Expression {
          CALL(@1, @2, expr_pre_increment());
        }
        | Expression T_DECREMENT {
          CALL(@1, @2, expr_post_decrement());
        }
        | T_DECREMENT Expression {
          CALL(@1, @2, expr_pre_decrement());
        }
        | T_MINUS T_POS_NEG_MAX {
      CALL(@1, @2, expr_nat(std::numeric_limits<int>::min()));
    }
        | UnaryOp Expression {
          CALL(@1, @2, expr_unary($1));
        } %prec UOPERATOR
        | Expression T_LT Expression {
          CALL(@1, @3, expr_binary(LT));
        }
        | Expression T_LEQ Expression {
          CALL(@1, @3, expr_binary(LE));
        }
        | Expression T_EQ Expression {
          CALL(@1, @3, expr_binary(EQ));
        }
        | Expression T_NEQ Expression {
          CALL(@1, @3, expr_binary(NEQ));
        }
        | Expression T_GT Expression {
          CALL(@1, @3, expr_binary(GT));
        }
        | Expression T_GEQ Expression {
          CALL(@1, @3, expr_binary(GE));
        }
        | Expression T_PLUS Expression {
          CALL(@1, @3, expr_binary(PLUS));
        }
        | Expression T_MINUS Expression {
          CALL(@1, @3, expr_binary(MINUS));
        }
        | Expression T_MULT Expression {
          CALL(@1, @3, expr_binary(MULT));
        }
        | Expression T_DIV Expression {
          CALL(@1, @3, expr_binary(DIV));
        }
        | Expression T_MOD Expression {
          CALL(@1, @3, expr_binary(MOD));
        }
        | Expression T_POWOP Expression {
          CALL(@1, @3, expr_binary(POW));
        }
        | Expression '&' Expression {
          CALL(@1, @3, expr_binary(BIT_AND));
        }
        | Expression T_OR Expression {
          CALL(@1, @3, expr_binary(BIT_OR));
        }
        | Expression T_XOR Expression {
          CALL(@1, @3, expr_binary(BIT_XOR));
        }
        | Expression T_LSHIFT Expression {
          CALL(@1, @3, expr_binary(BIT_LSHIFT));
        }
        | Expression T_RSHIFT Expression {
          CALL(@1, @3, expr_binary(BIT_RSHIFT));
        }
        | Expression T_BOOL_AND Expression {
          CALL(@1, @3, expr_binary(AND));
        }
        | Expression T_BOOL_OR Expression {
          CALL(@1, @3, expr_binary(OR));
        }
        | Expression '?' Expression ':' Expression {
          CALL(@1, @5, expr_inline_if());
        } %prec T_ASSIGNMENT
        | Expression '.' T_LOCATION { 
            CALL(@1, @3, expr_location());
        }
        | Expression '.' NonTypeId {
          CALL(@1, @3, expr_dot($3));
        }
        | Expression T_APOS {
            CALL(@1, @2, expr_unary(RATE));
        }
        | T_DEADLOCK {
          CALL(@1, @1, expr_deadlock());
        }
        | Expression T_KW_IMPLY {
          CALL(@1, @1, expr_unary(NOT));
        } Expression {
          CALL(@3, @3, expr_binary(OR));
        }
        | Expression T_KW_AND Expression {
          CALL(@1, @3, expr_binary(AND));
        }
        | Expression T_KW_OR Expression {
          CALL(@1, @3, expr_binary(OR));
        }
        | Expression T_KW_XOR Expression {
        CALL(@1, @3, expr_binary(XOR));
    }
        | Expression T_MIN Expression {
            CALL(@1, @3, expr_binary(MIN));
        }
        | Expression T_MAX Expression {
            CALL(@1, @3, expr_binary(MAX));
        }
        | T_SUM '(' Id ':' Type ')' {
            CALL(@1, @6, expr_sum_begin($3));
        } Expression {
            CALL(@1, @8, expr_sum_end($3));
        } %prec T_SUM
        | T_FORALL '(' Id ':' Type ')' {
            CALL(@1, @6, expr_forall_begin($3));
        } Expression {
            CALL(@1, @8, expr_forall_end($3));
        } %prec T_FORALL
        | T_EXISTS '(' Id ':' Type ')' {
            CALL(@1, @6, expr_exists_begin($3));
        } Expression {
            CALL(@1, @8, expr_exists_end($3));
        } %prec T_EXISTS
    | DynamicExpression
    | MITLExpression
        | Assignment
        ;

DynamicExpression:
        T_SPAWN NonTypeId {
        CALL(@1,@2, expr_identifier($2));
    } '(' ArgList ')' {
        CALL(@1,@6, expr_spawn($5));
    }
        | T_EXIT '(' ')' {
        CALL(@1,@3, expr_exit());
    }
        | T_NUMOF '(' NonTypeId ')'{
        CALL(@3,@3, expr_identifier($3));
        CALL(@1,@4, expr_numof());
    }
        | T_FORALL '(' Id ':' NonTypeId {
        CALL(@1,@5, expr_identifier($5));
        CALL(@1,@5, expr_forall_dynamic_begin($3,$5));
    } ')'  '(' Expression ')'   {
        CALL(@1,@8, expr_forall_dynamic_end($3));
    }
        | T_EXISTS '(' Id ':' NonTypeId {
        CALL(@1,@5, expr_identifier($5));
        CALL(@1,@5, expr_exists_dynamic_begin($3,$5));
    } ')' '(' Expression ')'  {
        CALL(@1,@8, expr_exists_dynamic_end($3));
    }
        | T_SUM '(' Id ':' NonTypeId {
        CALL(@1,@5, expr_identifier($5));
        CALL(@1,@5, expr_sum_dynamic_begin($3,$5));
    } ')' Expression   {
        CALL(@1,@8, expr_sum_dynamic_end($3));
    }
        | T_FOREACH '(' Id ':' NonTypeId {
        CALL(@1,@5, expr_identifier($5));
        CALL(@1,@5, expr_foreach_dynamic_begin($3,$5));
    } ')' Expression   {
        CALL(@1,@8, expr_foreach_dynamic_end($3));
    }
        ;


Assignment:
        Expression AssignOp Expression {
          CALL(@1, @3, expr_assignment($2));
        } %prec T_ASSIGNMENT;

AssignOp:
        /* = += -= /= %= &= |= ^= <<= >>= */
          T_ASSIGNMENT { $$ = ASSIGN; }
        | T_ASSPLUS   { $$ = ASS_PLUS; }
        | T_ASSMINUS  { $$ = ASS_MINUS; }
        | T_ASSDIV    { $$ = ASS_DIV; }
        | T_ASSMOD    { $$ = ASS_MOD; }
        | T_ASSMULT   { $$ = ASS_MULT; }
        | T_ASSAND    { $$ = ASS_AND; }
        | T_ASSOR     { $$ = ASS_OR; }
        | T_ASSXOR    { $$ = ASS_XOR; }
        | T_ASSLSHIFT { $$ = ASS_LSHIFT; }
        | T_ASSRSHIFT { $$ = ASS_RSHIFT; }
        ;

UnaryOp:
        /* - + ! */
        T_MINUS       { $$ = MINUS; }
        | T_PLUS      { $$ = PLUS; }
        | T_EXCLAM    { $$ = NOT; }
        | T_KW_NOT    { $$ = NOT; }
        ;

BuiltinFunction1:
          T_ABS   { $$ = ABS_F; }
        | T_FABS   { $$ = FABS_F; }
        | T_EXP    { $$ = EXP_F; }
        | T_EXP2   { $$ = EXP2_F; }
        | T_EXPM1  { $$ = EXPM1_F; }
        | T_LN     { $$ = LN_F; }
        | T_LOG    { $$ = LOG_F; }
        | T_LOG10  { $$ = LOG10_F; }
        | T_LOG2   { $$ = LOG2_F; }
        | T_LOG1P  { $$ = LOG1P_F; }
        | T_SQRT   { $$ = SQRT_F; }
        | T_CBRT   { $$ = CBRT_F; }
        | T_SIN    { $$ = SIN_F; }
        | T_COS    { $$ = COS_F; }
        | T_TAN    { $$ = TAN_F; }
        | T_ASIN   { $$ = ASIN_F; }
        | T_ACOS   { $$ = ACOS_F; }
        | T_ATAN   { $$ = ATAN_F; }
        | T_SINH   { $$ = SINH_F; }
        | T_COSH   { $$ = COSH_F; }
        | T_TANH   { $$ = TANH_F; }
        | T_ASINH  { $$ = ASINH_F; }
        | T_ACOSH  { $$ = ACOSH_F; }
        | T_ATANH  { $$ = ATANH_F; }
        | T_ERF    { $$ = ERF_F; }
        | T_ERFC   { $$ = ERFC_F; }
        | T_TGAMMA { $$ = TGAMMA_F; }
        | T_LGAMMA { $$ = LGAMMA_F; }
        | T_CEIL   { $$ = CEIL_F; }
        | T_FLOOR  { $$ = FLOOR_F; }
        | T_TRUNC  { $$ = TRUNC_F; }
        | T_ROUND  { $$ = ROUND_F; }
        | T_FINT   { $$ = FINT_F; }
        | T_ILOGB  { $$ = ILOGB_F; }
        | T_LOGB   { $$ = LOGB_F; }
        | T_FPCLASSIFY { $$ = FP_CLASSIFY_F; }
        | T_ISFINITE { $$ = IS_FINITE_F; }
        | T_ISINF  { $$ = IS_INF_F; }
        | T_ISNAN  { $$ = IS_NAN_F; }
        | T_ISNORMAL { $$ = IS_NORMAL_F; }
        | T_SIGNBIT { $$ = SIGNBIT_F; }
        | T_ISUNORDERED { $$ = IS_UNORDERED_F; }
        | T_RANDOM { $$ = RANDOM_F; }
        | T_RANDOM_POISSON { $$ = RANDOM_POISSON_F; }
        ;

BuiltinFunction2:
          T_FMOD   { $$ = FMOD_F; }
        | T_FMAX   { $$ = FMAX_F; }
        | T_FMIN   { $$ = FMIN_F; }
        | T_FDIM   { $$ = FDIM_F; }
        | T_POW    { $$ = POW_F; }
        | T_HYPOT  { $$ = HYPOT_F; }
        | T_ATAN2  { $$ = ATAN2_F; }
        | T_LDEXP  { $$ = LDEXP_F; }
        | T_NEXTAFTER { $$ = NEXT_AFTER_F; }
        | T_COPYSIGN { $$ = COPY_SIGN_F; }
        | T_RANDOM_ARCSINE { $$ = RANDOM_ARCSINE_F; }
        | T_RANDOM_BETA    { $$ = RANDOM_BETA_F;    }
        | T_RANDOM_GAMMA   { $$ = RANDOM_GAMMA_F;   }
        | T_RANDOM_NORMAL  { $$ = RANDOM_NORMAL_F;  }
        | T_RANDOM_WEIBULL { $$ = RANDOM_WEIBULL_F; }
        ;

BuiltinFunction3:
          T_FMA    { $$ = FMA_F; }
        | T_RANDOM_TRI { $$ = RANDOM_TRI_F; }
        ;

ArgList:
        /* The result is the number of expressions as parameters */
        /* empty */ { $$=0; }
        | Expression {
            $$ = 1;
        }
        | ArgList ',' Expression {
            $$ = $1 + 1;
        }
        ;

/***********************************************************************
 * Old XTA format grammar
 */

OldXTA:
        OldDeclaration Instantiations System;


OldDeclaration:
        /* empty */
        | OldDeclaration OldVarDecl
        | OldDeclaration OldProcDecl
        ;

OldVarDecl:
        VariableDecl
        | T_OLDCONST {
          CALL(@1, @1, type_int(ParserBuilder::TypePrefix::CONST));
        } OldConstDeclIdList ';' {
          CALL(@1, @3, type_pop());
        }
        | T_OLDCONST error ';';

OldConstDeclIdList:
        OldConstDeclId
        | OldConstDeclIdList ',' OldConstDeclId
        ;

OldConstDeclId:
        NonTypeId {
          CALL(@1, @1, type_duplicate());
        } ArrayDecl Initializer {
          CALL(@1, @4, decl_var($1, true));
        }
        ;

/*********************************************************************
 * Old Process declaration
 */
OldProcDecl:
        T_PROCESS Id OldProcParams '{' {
          CALL(@1, @4, proc_begin($2));
        }
        OldProcBody '}' {
          CALL(@5, @6, proc_end());
        }
        | T_PROCESS Id OldProcParams error '{' {
          CALL(@1, @5, proc_begin($2));
        }
        OldProcBody '}' {
          CALL(@6, @7, proc_end());
        }
        | T_PROCESS Id error '{' {
          CALL(@1, @4, proc_begin($2));
        }
        OldProcBody '}' {
          CALL(@5, @6, proc_end());
        }
        | T_PROCESS error '{' {
          CALL(@1, @3, proc_begin("_"));
        }
        OldProcBody '}' {
          CALL(@4, @5, proc_end());
        }
        | T_PROCESS Id '{' {
          CALL(@1, @3, proc_begin($2));
        }
        OldProcBody '}' {
          CALL(@4, @5, proc_end());
        }
        ;

OldProcParams:
        '(' ')'
        | '(' OldProcParamList ')'
        | '(' error ')'
        ;

OldProcParamList:
        OldProcParam {
          CALL(@1, @1, type_pop());
        }
        | OldProcConstParam
        | OldProcParamList ';' OldProcParam {
          CALL(@1, @3, type_pop());
        }
        | OldProcParamList ';' OldProcConstParam
        ;

OldProcParam:
        Type {
            CALL(@1, @1, type_duplicate());
        } NonTypeId ArrayDecl {
            CALL(@1, @4, decl_parameter($3, true));
        }
        | OldProcParam {
            CALL(@1, @1, type_duplicate());
        } ',' NonTypeId ArrayDecl {
            CALL(@1, @5, decl_parameter($4, true));
        }
        ;

OldProcConstParam:
        T_OLDCONST {
            CALL(@1, @1, type_int(ParserBuilder::TypePrefix::CONST));
        } NonTypeId ArrayDecl {
            CALL(@3, @4, decl_parameter($3, false));
        }
        | OldProcConstParam ',' {
            CALL(@1, @1, type_int(ParserBuilder::TypePrefix::CONST));
        } NonTypeId ArrayDecl {
            CALL(@4, @5, decl_parameter($4, false));
        }
        ;

OldProcBody:
        OldVarDeclList OldStates LocFlags Init OldTransitions
        ;

OldVarDeclList:
        /* empty */
        | OldVarDeclList OldVarDecl
        ;

OldStates:
        T_STATE OldStateDeclList ';'
        | error ';'
        ;

OldStateDeclList:
        OldStateDecl
        | OldStateDeclList ',' OldStateDecl
        ;

OldStateDecl:
        NonTypeId {
        CALL(@1, @1, proc_location($1, false, false));
        }
        | NonTypeId '{' OldInvariant '}' {
        CALL(@1, @4, proc_location($1, true, false));
        }
        ;

OldInvariant:
        Expression
        | Expression error ',' {
        }
        | OldInvariant ',' Expression {
          CALL(@1, @3, expr_binary(AND));
        }
        ;

OldTransitions:
        /* empty */
        | T_TRANS OldTransitionList ';'
        | T_TRANS error ';'
        ;

OldTransitionList:
        OldTransition
        | OldTransitionList ',' OldTransitionOpt
        ;

OldTransition:
        NonTypeId T_ARROW NonTypeId '{' {
            CALL(@1, @3, proc_edge_begin($1, $3, true));
        } OldGuard Sync Assign '}' {
            strcpy(rootTransId, $1);
            CALL(@1, @8, proc_edge_end($1, $3));
        }
        ;


OldTransitionOpt:
        T_ARROW NonTypeId '{' {
            CALL(@1, @2, proc_edge_begin(rootTransId, $2, true));
        } OldGuard Sync Assign '}' {
            CALL(@1, @7, proc_edge_end(rootTransId, $2));
        }
        | OldTransition
        ;

OldGuard:
        /* empty */
        | T_GUARD OldGuardList ';' {
          CALL(@2, @2, proc_guard());
        }
        | T_GUARD OldGuardList error ';' {
          CALL(@2, @3, proc_guard());
        }
        ;

OldGuardList:
        Expression
        | OldGuardList ',' Expression {
          CALL(@1, @3, expr_binary(AND));
        }
        ;

/* TIGA-SMC Expanded syntax */
        
ExpQuantifier:
         T_MINEXP { $$ = MIN_EXP;} 
         | T_MAXEXP { $$ = MAX_EXP;};

ExpPrQuantifier:
         T_MINPR { $$ = MIN_EXP;} 
         | T_MAXPR { $$ = MAX_EXP;};

SubjectionList: // do not allow multiple subjections for the time being
        /*Id ',' SubjectionList {
          CALL(@1, @1, subjection($1));
        }
        |*/ Id {
          CALL(@1, @1, subjection($1));
        };

Subjection: |   // empty for no subjection
         T_SUBJECT SubjectionList;

Imitation: |
         T_IMITATE Id {
            CALL(@1, @2, imitation($2));
        };

PropertyList:
          PropertyList2 Property;

PropertyList2:
        /* empty */
        | PropertyList2 Property '\n'
    ;

QueryList:
        /* empty */
    | QueryList Query
    ;

Query:
        T_QUERY '{' Property '}'
        | T_QUERY '{' error '}'
    ;

BoolOrKWAnd:
        T_KW_AND | T_BOOL_AND;

SubProperty:
        T_AF Expression {
        CALL(@1, @2, expr_unary(AF));
    }
        | T_AG '(' Expression BoolOrKWAnd T_AF Expression ')' {
            CALL(@5, @6, expr_unary(AF));
            CALL(@3, @6, expr_binary(AND));
            CALL(@1, @7, expr_unary(AG));
        }
        | T_AG Expression {
        CALL(@1, @2, expr_unary(AG));
        }
    | T_EF Expression {
        CALL(@1, @2, expr_unary(EF));
        }
    | T_EG Expression {
        CALL(@1, @2, expr_unary(EG));
        }
    | Expression T_LEADS_TO Expression {
        CALL(@1, @3, expr_binary(LEADS_TO));
        }
    | 'A' '[' Expression 'U' Expression ']' {
        CALL(@1, @6, expr_binary(A_UNTIL));
        }
    | 'A' '[' Expression 'W' Expression ']' {
        CALL(@1, @6, expr_binary(A_WEAK_UNTIL));
        }
;

Features: {
        CALL(@0, @0, expr_true());
        CALL(@0, @0, expr_true());
    }
    | BracketExprList T_ARROW BracketExprList;


/* Binary tree inspired by BracketExprList */
BracketIntervalList:
	'{' IntervalList '}' {
		CALL(@1, @3, expr_nary(INTERVAL_LIST, $2));
	}
	;

/* $$ is number of intervals in the list. */
IntervalList:
	/* empty */ { $$ = 0; }
	| NonEmptyIntervalList
	;

NonEmptyIntervalList:
	Interval { $$ = 1; }
	| NonEmptyIntervalList ',' Interval { $$ = $1 + 1; }
	;

Interval:
	T_ID '[' Expression ',' Expression ']' {
		CALL(@1, @1, expr_identifier($1));
		CALL(@1, @6, expr_discrete_interval());
	}
	| T_ID '[' Expression ',' Expression ']' ':' T_NAT {
		CALL(@1, @1, expr_identifier($1));
		CALL(@1, @8, expr_interval($8));
	}
	| T_ID '.' T_LOCATION {
		CALL(@1, @3, expr_location($1));
	}
	;


Partition:
	| BracketIntervalList;

AssignablePropperty:
    T_CONTROL ':' SubProperty Subjection {
        CALL(@1, @3, expr_unary(CONTROL));
        CALL(@1, @3, property());
    }
    | T_CONTROL_T T_MULT '(' Expression ',' Expression ')' ':' SubProperty {
    CALL(@1, @9, expr_ternary(CONTROL_TOPT));
    CALL(@1, @9, property());
    }
    | T_CONTROL_T T_MULT '(' Expression ')' ':' SubProperty {
    CALL(@1, @7, expr_binary(CONTROL_TOPT_DEF1));
    CALL(@1, @7, property());
    }
    | T_CONTROL_T T_MULT ':' SubProperty {
    CALL(@1, @4, expr_unary(CONTROL_TOPT_DEF2));
    CALL(@1, @4, property());
    }
    | T_EF T_CONTROL ':' SubProperty Subjection {
    CALL(@1, @4, expr_unary(EF_CONTROL));
    CALL(@1, @4, property());
    }
    | T_ACRONTROL ':' T_AG Expression Partition {
    	CALL(@1, @4, expr_acontrol());
    	CALL(@1, @4, property());
    }
    | BracketExprList T_CONTROL ':' SubProperty Subjection {
        CALL(@1, @4, expr_binary(PO_CONTROL));
    CALL(@1, @4, property());
    }
    | ExpQuantifier '(' Expression ')' '[' BoundType ']' Features ':' PathType Expression Subjection Imitation
    {
        CALL(@1, @12, expr_optimize_exp($1,  ParserBuilder::EXPRPRICE, $10));
    CALL(@1, @9, property());
    }
    | ExpPrQuantifier '[' BoundType ']' Features ':' PathType Expression Subjection Imitation
    {
        CALL(@1, @9, expr_optimize_exp($1, ParserBuilder::TIMEPRICE, $7));
    CALL(@1, @6, property());
    }
    | T_LOAD_STRAT Features '(' Expression ')' {
        CALL(@1, @5, expr_load_strategy());
        CALL(@1, @5, property());
    }
    ;
/**
    | T_MINPR { $$ = MIN_PR;}
    | T_MAXPR { $$ = MAX_PR;}
*/

PropertyExpr:
    SubProperty Subjection {
        CALL(@1, @1, property());
    }
    | T_PMAX Expression {  // Deprecated, comes from old uppaal-prob.
    CALL(@1, @2, expr_unary(PMAX));
        CALL(@1, @2, property());
    }
    | AssignablePropperty
    | T_SCENARIO ':' NonTypeId {
        CALL(@1, @3, scenario($3)); //check if all instances in the scenario
                                    //correspond to TA processes in the system
        CALL(@1, @3, expr_scenario($3));
        CALL(@1, @3, property());
    }
    | T_PROBA SMCBounds '(' PathType Expression ')' CmpGLE T_FLOATING Subjection {
    CALL(@1, @9, expr_proba_qualitative($4, $7, $8));
        CALL(@1, @9, property());
    }
    | T_PROBA SMCBounds '(' PathType Expression ')' Subjection {
        CALL(@6, @6, expr_true()); // push a trivial stop-predicate (see next rule)
        CALL(@1, @7, expr_proba_quantitative($4));
    CALL(@1, @7, property());
    }
    | T_PROBA SMCBounds '(' Expression 'U' Expression ')' Subjection {
        CALL(@1, @8, expr_proba_quantitative(DIAMOND));
    CALL(@1, @8, property());
    }
    | T_PROBA SMCBounds '(' PathType Expression ')' T_GEQ
      T_PROBA SMCBounds '(' PathType Expression ')' Subjection {
    CALL(@1, @14, expr_proba_compare($4, $11));
    CALL(@1, @14, property());
    }
    | T_PROBA SMCBounds '(' PathType Expression ')' T_SUBJECT SubjectionList T_GEQ
      T_PROBA SMCBounds '(' PathType Expression ')' Subjection {
    CALL(@1, @16, expr_proba_compare($4, $13));
    CALL(@1, @16, property());
    }//T_SUBJECT SubjectionList
    | T_SIMULATE SMCBounds '{' NonEmptyExpressionList '}' Subjection {
        CALL(@1, @6, expr_simulate($4));
        CALL(@1, @6, property());
    }
    | T_SIMULATE SMCBounds '{' NonEmptyExpressionList '}' ':' Expression Subjection {
    CALL(@1, @8, expr_simulate($4, true));
    CALL(@1, @8, property());
    }
    | T_SIMULATE SMCBounds '{' NonEmptyExpressionList '}' ':' T_NAT ':' Expression Subjection {
        CALL(@1, @10, expr_simulate($4, true, $7));
    CALL(@1, @10, property());
    }
    | 'E' SMCBounds '(' Id ':' Expression ')' Subjection {
        CALL(@1, @8, expr_proba_expected($4));
    CALL(@1, @8, property());
    }
    | T_PROBA Expression Subjection {
    CALL(@1, @3, expr_MITL_formula());
    CALL(@1, @3, property());
    }
    | T_SAVE_STRAT '(' Expression ',' Id ')' {
        CALL(@1, @6, subjection($5));
        CALL(@1, @3, expr_save_strategy($5));
        CALL(@1, @6, property());
    }
    ;

MITLExpression :
    '(' Expression 'U' '['  T_NAT ',' T_NAT ']' Expression ')' {
        CALL(@1,@10, expr_MITL_until($5,$7));
    }
    | '(' Expression 'R' '['  T_NAT ',' T_NAT ']' Expression ')' {
        CALL(@1,@10, expr_MITL_release($5,$7));
    }
    | '(' T_MITL_NEXT Expression ')' {
        CALL(@1,@4, expr_MITL_next());
    }
    | '(' T_DIAMOND '[' T_NAT ',' T_NAT ']' Expression ')' {
        CALL(@1,@4, expr_MITL_diamond($4,$6));
    }
    | '(' T_BOX '[' T_NAT ',' T_NAT ']' Expression ')' {
        CALL(@1,@4, expr_MITL_box($4,$6));
    }
    ;

SMCBounds:
    '[' BoundType ']' {
    CALL(@1, @1, expr_nat(-1));
    }
    | '[' BoundType ';' T_NAT ']' {
    CALL(@1, @3, expr_nat($4));
    };

BoundType:
          T_HASH T_LEQ { CALL(@1, @2, expr_nat(0)); } Expression
        | T_LEQ { CALL(@1, @1, expr_nat(1)); } Expression
        | Expression T_LEQ Expression
        ;

CmpGLE:
        T_GEQ { $$ = GE; }
        | T_LEQ { $$ = LE; }
        ;

PathType:
        T_BOX { $$ = BOX; }
        | T_DIAMOND { $$ = DIAMOND; }
        ;

BracketExprList:
    '{' ExpressionList '}' {
        CALL(@1, @3, expr_nary(LIST,$2));
    };

/* There is an ExprList but it's not a list, rather
 * a binary tree built with commas.
 */

ExpressionList:
    /* nothing */ { $$ = 0; }
        | NonEmptyExpressionList
        ;

NonEmptyExpressionList:
        Expression { $$ = 1; }
        | NonEmptyExpressionList ',' Expression { $$ = $1+1; }
        ;

SupPrefix:
        T_SUP ':' {
        CALL(@1, @2, expr_true());
    }
    | T_SUP '{' Expression '}' ':'
    ;

InfPrefix:
    T_INF ':' {
        CALL(@1, @2, expr_true());
    }
    | T_INF '{' Expression '}' ':'
    ;

BoundsPrefix:
    T_BOUNDS ':' {
        CALL(@1, @2, expr_true());
    }
    | T_BOUNDS '{' Expression '}' ':'
    ;

            
StrategyAssignment: 
    T_STRATEGY Id T_ASSIGNMENT AssignablePropperty { 
            CALL(@1, @3, strategy_declaration($2));
        };

Property:
    /* empty */
        | StrategyAssignment
        | PropertyExpr
<<<<<<< HEAD
	| SupPrefix NonEmptyExpressionList Subjection {
	    CALL(@1, @2, expr_nary(LIST,$2));
	    CALL(@1, @2, expr_binary(SUP_VAR));
	    CALL(@1, @2, property());
        }
	| InfPrefix NonEmptyExpressionList Subjection {
	    CALL(@1, @2, expr_nary(LIST,$2));
	    CALL(@1, @2, expr_binary(INF_VAR));
	    CALL(@1, @2, property());
	}
	| BoundsPrefix NonEmptyExpressionList Subjection {
	    CALL(@1, @2, expr_nary(LIST,$2));
	    CALL(@1, @2, expr_binary(BOUNDS_VAR));
	    CALL(@1, @2, property());
	};
=======
    | SupPrefix NonEmptyExpressionList Subjection {
        CALL(@1, @2, expr_nary(LIST,$2));
        CALL(@1, @2, expr_binary(SUP_VAR));
        CALL(@1, @2, property());
        }
    | InfPrefix NonEmptyExpressionList Subjection {
        CALL(@1, @2, expr_nary(LIST,$2));
        CALL(@1, @2, expr_binary(INF_VAR));
        CALL(@1, @2, property());
    }
    | BoundsPrefix NonEmptyExpressionList Subjection {
        CALL(@1, @2, expr_nary(LIST,$2));
        CALL(@1, @2, expr_binary(BOUNDS_VAR));
        CALL(@1, @2, property());
    };

>>>>>>> e6902b44
%%

#include "lexer.cc"

//NOLINTEND

static void utap_error(const char* msg)
{
    ch->set_position(yylloc.start, yylloc.end);
    ch->handle_error(TypeException{msg});
}

static void setStartToken(XTAPart part, bool newxta)
{
    switch (part)
    {
    case S_XTA:
        syntax_token = newxta ? T_NEW : T_OLD;
        break;
    case S_DECLARATION:
        syntax_token = newxta ? T_NEW_DECLARATION : T_OLD_DECLARATION;
        break;
    case S_LOCAL_DECL:
        syntax_token = newxta ? T_NEW_LOCAL_DECL : T_OLD_LOCAL_DECL;
        break;
    case S_INST:
        syntax_token = newxta ? T_NEW_INST : T_OLD_INST;
        break;
    case S_SYSTEM:
        syntax_token = T_NEW_SYSTEM;
        break;
    case S_PARAMETERS:
        syntax_token = newxta ? T_NEW_PARAMETERS : T_OLD_PARAMETERS;
        break;
    case S_INVARIANT:
        syntax_token = newxta ? T_NEW_INVARIANT : T_OLD_INVARIANT;
        break;
    case S_EXPONENTIAL_RATE:
    syntax_token = T_EXPONENTIAL_RATE;
    break;
    case S_SELECT:
        syntax_token = T_NEW_SELECT;
        break;
    case S_GUARD:
        syntax_token = newxta ? T_NEW_GUARD : T_OLD_GUARD;
        break;
    case S_SYNC:
        syntax_token = T_NEW_SYNC;
        break;
    case S_ASSIGN:
        syntax_token = newxta ? T_NEW_ASSIGN : T_OLD_ASSIGN;
        break;
    case S_EXPRESSION:
        syntax_token = T_EXPRESSION;
        break;
    case S_EXPRESSION_LIST:
        syntax_token = T_EXPRESSION_LIST;
        break;
    case S_PROPERTY:
        syntax_token = T_PROPERTY;
        break;
    case S_XTA_PROCESS:
        syntax_token = T_XTA_PROCESS;
        break;
    case S_PROBABILITY:
        syntax_token = T_PROBABILITY;
        break;
    // LSC
    case S_INSTANCE_LINE:
        syntax_token = T_INSTANCE_LINE;
        break;
    case S_MESSAGE:
        syntax_token = T_MESSAGE;
        break;
    case S_UPDATE:
        syntax_token = T_UPDATE;
        break;
    case S_CONDITION:
        syntax_token = T_CONDITION;
        break;
    }
}

static int32_t parse_XTA(ParserBuilder& aParserBuilder,
                bool newxta, XTAPart part, std::string_view xpath)
{
    // Select syntax
    syntax = newxta ? Syntax::NEW_GUIDING : Syntax::OLD_GUIDING;
    setStartToken(part, newxta);

    // Set parser builder
    ch = &aParserBuilder;

    // Reset position tracking
    tracker.setPath(ch, xpath);

    // Parse string
    int res = 0;

    if (utap_parse() != 0)
        res = -1;

    ch = nullptr;
    return res;
}

static int32_t parse_property(ParserBuilder& aParserBuilder, std::string_view xpath)
{
    // Select syntax
    syntax = Syntax::PROPERTY;
    setStartToken(S_PROPERTY, false);

    // Set parser builder
    ch = &aParserBuilder;

    // Reset position tracking
    tracker.setPath(ch, xpath);

    return (utap_parse() != 0) ? -1 : 0;
}

int32_t parse_XTA(const char *str, ParserBuilder& builder,
             bool newxta, XTAPart part, std::string_view xpath)
{
    utap__scan_string(str);
    int32_t res = parse_XTA(builder, newxta, part, xpath);
    utap__delete_buffer(YY_CURRENT_BUFFER);
    return res;
}

const char* utap_builtin_declarations() {
static const char* res =
"const int INT8_MIN   =        -128;\n"
"const int INT8_MAX   =         127;\n"
"const int UINT8_MAX  =         255;\n"
"const int INT16_MIN  =      -32768;\n"
"const int INT16_MAX  =       32767;\n"
"const int UINT16_MAX =       65535;\n"
"const int INT32_MIN  = -2147483648;\n"
"const int INT32_MAX  =  2147483647;\n"
"typedef int[INT8_MIN,INT8_MAX]   int8_t;\n"
"typedef int[0,UINT8_MAX]         uint8_t;\n"
"typedef int[INT16_MIN,INT16_MAX] int16_t;\n"
"typedef int[0,UINT16_MAX]        uint16_t;\n"
"typedef int[INT32_MIN,INT32_MAX] int32_t;\n"
"const double FLT_MIN    = 1.1754943508222875079687365372222456778186655567720875e-38;\n"
"const double FLT_MAX    = 340282346638528859811704183484516925440.0;\n"
"const double DBL_MIN    = 2.2250738585072013830902327173324040642192159804623318e-308;\n"
"const double DBL_MAX    = 1.79769313486231570814527423731704356798070567525845e+308;\n"
"const double M_PI       = 3.141592653589793115997963468544185161590576171875;\n"      // pi
"const double M_PI_2     = 1.5707963267948965579989817342720925807952880859375;\n"     // pi/2
"const double M_PI_4     = 0.78539816339744827899949086713604629039764404296875;\n"    // pi/4
"const double M_E        = 2.718281828459045090795598298427648842334747314453125;\n"   // e
"const double M_LOG2E    = 1.442695040888963387004650940070860087871551513671875;\n"   // log_2(e)
"const double M_LOG10E   = 0.43429448190325181666793241674895398318767547607421875;\n" // log_10(e)
"const double M_LN2      = 0.69314718055994528622676398299518041312694549560546875;\n" // log_e(2)
"const double M_LN10     = 2.30258509299404590109361379290930926799774169921875;\n"    // log_e(10)
"const double M_1_PI     = 0.31830988618379069121644420192751567810773849487304688;\n" // 1/pi
"const double M_2_PI     = 0.63661977236758138243288840385503135621547698974609375;\n" // 2/pi
"const double M_2_SQRTPI = 1.1283791670955125585606992899556644260883331298828125;\n"  // 2/sqrt(pi)
"const double M_SQRT2    = 1.4142135623730951454746218587388284504413604736328125;\n"  // sqrt(2)
"const double M_SQRT1_2  = 0.70710678118654757273731092936941422522068023681640625;\n" // sqrt(1/2)
;
    return res;
}

int32_t parse_XTA(const char *str, ParserBuilder& builder, bool newxta)
{
    if (newxta)
        parse_XTA(utap_builtin_declarations(), builder, newxta, S_DECLARATION, "");
    return parse_XTA(str, builder, newxta, S_XTA, "");
}

int32_t parse_XTA(FILE *file, ParserBuilder& builder, bool newxta)
{
    if (newxta)
        parse_XTA(utap_builtin_declarations(), builder, newxta, S_DECLARATION, "");
    utap__switch_to_buffer(utap__create_buffer(file, YY_BUF_SIZE));
    int res = parse_XTA(builder, newxta, S_XTA, "");
    utap__delete_buffer(YY_CURRENT_BUFFER);
    return res;
}

int32_t parse_property(const char *str, ParserBuilder& aParserBuilder, const std::string& xpath)
{
    utap__scan_string(str);
    int32_t res = parse_property(aParserBuilder, xpath);
    utap__delete_buffer(YY_CURRENT_BUFFER);
    return res;
}

int32_t parse_property(FILE *file, ParserBuilder& aParserBuilder)
{
    utap__switch_to_buffer(utap__create_buffer(file, YY_BUF_SIZE));
    int32_t res = parse_property(aParserBuilder, "");
    utap__delete_buffer(YY_CURRENT_BUFFER);
    return res;
}<|MERGE_RESOLUTION|>--- conflicted
+++ resolved
@@ -2,22 +2,22 @@
 
  /* libutap - Uppaal Timed Automata Parser.
     Copyright (C) 2011-2024 Aalborg University.
-    Copyright (C) 2002-2011 Uppsala University and Aalborg University.
-
-    This library is free software; you can redistribute it and/or
-    modify it under the terms of the GNU Lesser General Public License
-    as published by the Free Software Foundation; either version 2.1 of
-    the License, or (at your option) any later version.
-
-    This library is distributed in the hope that it will be useful, but
-    WITHOUT ANY WARRANTY; without even the implied warranty of
-    MERCHANTABILITY or FITNESS FOR A PARTICULAR PURPOSE.  See the GNU
-    Lesser General Public License for more details.
-
-    You should have received a copy of the GNU Lesser General Public
-    License along with this library; if not, write to the Free Software
-    Foundation, Inc., 59 Temple Place, Suite 330, Boston, MA 02111-1307
-    USA
+	Copyright (C) 2002-2011 Uppsala University and Aalborg University.
+
+	This library is free software; you can redistribute it and/or
+	modify it under the terms of the GNU Lesser General Public License
+	as published by the Free Software Foundation; either version 2.1 of
+	the License, or (at your option) any later version.
+
+	This library is distributed in the hope that it will be useful, but
+	WITHOUT ANY WARRANTY; without even the implied warranty of
+	MERCHANTABILITY or FITNESS FOR A PARTICULAR PURPOSE.  See the GNU
+	Lesser General Public License for more details.
+
+	You should have received a copy of the GNU Lesser General Public
+	License along with this library; if not, write to the Free Software
+	Foundation, Inc., 59 Temple Place, Suite 330, Boston, MA 02111-1307
+	USA
  */
 
  /*********************************************************************
@@ -37,7 +37,6 @@
   * appear continuous error reports on the same code as no recovery is
   * made. Please report it, this might be corrected.
   */
-
 %code top {
 //NOLINTBEGIN
 }
@@ -54,15 +53,15 @@
 using namespace UTAP;
 using namespace Constants;
 
-#define YYLLOC_DEFAULT(Current, Rhs, N)    \
-    do                                     \
+#define YYLLOC_DEFAULT(Current, Rhs, N)        		  	        \
+	 do        								\
         if (N) {                           \
-            (Current).start = YYRHSLOC (Rhs, 1).start; \
-            (Current).end   = YYRHSLOC (Rhs, N).end;   \
+		   (Current).start        = YYRHSLOC (Rhs, 1).start;	        \
+		   (Current).end          = YYRHSLOC (Rhs, N).end;	        \
         } else {                           \
             (Current).start = (Current).end = YYRHSLOC (Rhs, 0).end; \
-        }                                  \
-    while (0)
+		 }								\
+	 while (0)
 
 #define YYLTYPE position_t
 }
@@ -78,25 +77,26 @@
 
 static int utap_lex()
 {
-    int old;
+   int old;
     if (syntax_token != 0) {
-       old = syntax_token;
-       syntax_token = 0;
-       return old;
-    }
-    return lexer_flex();
+	 old = syntax_token;
+	 syntax_token = 0;
+	 return old;
+   }
+   return lexer_flex();
 }
 
 static char rootTransId[MAXLEN];
 
 /* Counter used during array parsing. */
 static int types = 0;
+
 
 struct str_entry_t
 {
     size_t len;
-    const char* from;
-    const char* to;
+	const char* from;
+	const char* to;
 };
 
 const char* utap_msg(const char *msg)
@@ -115,30 +115,29 @@
             "$syntax_error: $unexpected %s, $expecting %s $or %s $or %s" },
         { 59, "syntax error, unexpected %s, expecting %s or %s or %s or %s",
             "$syntax_error: $unexpected %s, $expecting %s $or %s $or %s $or %s" }
-    };
+		};
     const auto len = std::strlen(msg);
     auto i = NB_STR / 2;
     while (i < NB_STR) {
         if (len < table[i].len) {
-            if (i == 0) return msg;
-            i = i/2;
-            continue;
-        }
+			if (i == 0) return msg;
+			i = i/2;
+			continue;
+		}
         if (len > table[i].len) {
-            if (i == NB_STR-1) return msg;
-            i = (i+NB_STR)/2;
-            continue;
-        }
+			if (i == NB_STR-1) return msg;
+			i = (i+NB_STR)/2;
+			continue;
+		}
         for(;i < NB_STR && len <= table[i].len; ++i) {
             if (strcmp(msg, table[i].from) == 0) {
-                return table[i].to;
-            }
-        }
-        break;
-    }
+				return table[i].to;
+			}
+		}
+		break;
+	}
     return msg;
 }
-
 #define CALL(first,last,call) do { ch->set_position(first.start, last.end); try { ch->call; } catch (TypeException &te) { ch->handle_error(te); } } while (0)
 
 #define YY_(msg) utap_msg(msg)
@@ -213,14 +212,10 @@
 /* Control Synthesis */
 %token T_CONTROL T_CONTROL_T T_SIMULATION
 
-<<<<<<< HEAD
 /* HYPA */
-%token T_ACRONTROL
-
-/* Expectation optimization */
-=======
+%token T_ACONTROL
+
 /* ExpectationKind optimization */
->>>>>>> e6902b44
 %token T_MINEXP T_MAXEXP T_MINPR T_MAXPR T_STRATEGY T_LOAD_STRAT T_SAVE_STRAT
 
 /* Strategy subjection */
@@ -268,7 +263,6 @@
 %token T_MITL_AND T_MITL_OR T_MITL_NEXT
 %token T_DYNAMIC T_HYBRID
 %token T_SPAWN T_EXIT T_NUMOF
-
 
 %type <kind> ExpQuantifier ExpPrQuantifier
 %type <kind> PathType
@@ -386,10 +380,10 @@
 OptionalInstanceParameterList:
         /* empty */ { $$ = 0; }
         | '(' ')' {
-            $$ = 0;
+        	$$ = 0;
         }
         | '(' ParameterList ')' {
-            $$ = $2;
+        	$$ = $2;
         };
 
 System: SysDecl Progress GanttDecl;
@@ -452,8 +446,8 @@
         /* empty */
         | GanttDef NonTypeId              { CALL(@2, @2, gantt_decl_begin($2)); }
           GanttArgs ':' GanttExprList ';' { CALL(@2, @6, gantt_decl_end());
-    }
-    ;
+	}
+	;
 
 GanttArgs:
         /* empty */
@@ -472,12 +466,12 @@
 GanttExprList:
         GanttExpr
         | GanttExprList ',' GanttExpr
-    ;
+	;
 
 GanttExpr:
         Expression T_ARROW Expression {
-        CALL(@1, @3, gantt_entry_begin());
-        CALL(@1, @3, gantt_entry_end());
+	    CALL(@1, @3, gantt_entry_begin());
+	    CALL(@1, @3, gantt_entry_end());
         }
         | T_FOR                                                  { CALL(@1, @1, gantt_entry_begin()); }
           '(' GanttEntrySelect ')' Expression T_ARROW Expression { CALL(@1, @7, gantt_entry_end()); }
@@ -518,13 +512,13 @@
         /* Notice that StatementList will catch all errors. Hence we
          * should be able to guarantee, that once declFuncBegin() has
          * been called, we will also call declFuncEnd().
-         * Correction: No it won't.
-         * int f() { if (cond) { return 0; }
-         * will generate an error, not call declFuncEnd, and the builder
-         * will be left in an inconsistent state. EndBlock fixes that.
-         *
-         * Correction^2: It did not fix it. Discussion continued at
-         * StatementBuilder::declFuncBegin definition
+	 * Correction: No it won't.
+	 * int f() { if (cond) { return 0; }
+	 * will generate an error, not call declFuncEnd, and the builder
+	 * will be left in an inconsistent state. EndBlock fixes that.
+     *
+     * Correction^2: It did not fix it. Discussion continued at
+     * StatementBuilder::declFuncBegin definition
          */
         Type Id OptionalParameterList '{' {
           CALL(@1, @2, decl_func_begin($2));
@@ -780,8 +774,8 @@
 
 ProcBody:
         ProcLocalDeclList States LocFlags Init Transitions
-        | ProcLocalDeclList States Branchpoints LocFlags Init Transitions
-        | /* empty */
+	| ProcLocalDeclList States Branchpoints LocFlags Init Transitions
+	| /* empty */
         ;
 
 ProcLocalDeclList:
@@ -804,17 +798,17 @@
 StateDecl:
           NonTypeId { CALL(@1, @1, proc_location($1, false, false)); }
         | NonTypeId '{' ';' ExpRate '}' {
-        CALL(@1, @5, proc_location($1, false, true));
-    }
+	    CALL(@1, @5, proc_location($1, false, true));
+	}
         | NonTypeId '{' Expression '}' {
-        CALL(@1, @4, proc_location($1, true, false));
+	    CALL(@1, @4, proc_location($1, true, false));
         }
         | NonTypeId '{' Expression ';' ExpRate '}' {
-        CALL(@1, @6, proc_location($1, true, true));
-    }
+	    CALL(@1, @6, proc_location($1, true, true));
+	}
         | NonTypeId '{' error '}' {
-        CALL(@1, @4, proc_location($1, false, false));
-    }
+	    CALL(@1, @4, proc_location($1, false, false));
+	}
         ;
 
 Branchpoints:
@@ -829,7 +823,7 @@
 
 BranchpointDecl:
         NonTypeId {
-        CALL(@1, @1, proc_branchpoint($1));
+	    CALL(@1, @1, proc_branchpoint($1));
         };
 
 Init:
@@ -912,7 +906,7 @@
 
 SyncExpr:
         Expression {
-        CALL(@1, @1, proc_sync(SYNC_CSP));
+	    CALL(@1, @1, proc_sync(SYNC_CSP));
         }
         | Expression T_EXCLAM {
           CALL(@1, @2, proc_sync(SYNC_BANG));
@@ -989,9 +983,9 @@
 
 ExpRate:
         Expression
-    | Expression ':' Expression {
-        CALL(@1,@3, expr_binary(FRACTION));
-    };
+	| Expression ':' Expression {
+	    CALL(@1,@3, expr_binary(FRACTION));
+	};
 
 /**********************************************************************
  * Uppaal C grammar
@@ -1029,18 +1023,18 @@
 IfConditionThenMatched: IfCondition MatchedStatement T_ELSE { CALL(@1, @3, if_then()); };
 
 MatchedStatement: IfConditionThenMatched MatchedStatement {
-        CALL(@1, @2, if_end(true));
-    }
+	    CALL(@1, @2, if_end(true));
+	}
         | OtherStatement
-    ;
+	;
 
 UnmatchedStatement: IfCondition Statement {
             CALL(@2, @2, if_then());
             CALL(@1, @2, if_end(false));
-    }
+	}
         | IfConditionThenMatched UnmatchedStatement {
-        CALL(@1, @2, if_end(true));
-    }
+	    CALL(@1, @2, if_end(true));
+	}
         ;
 
 OtherStatement:
@@ -1052,7 +1046,7 @@
           CALL(@1, @2, expr_statement());
         }
         | ForStatement
-    | WhileStatement
+	| WhileStatement
         | T_BREAK ';' {
             CALL(@1, @2, break_statement());
           }
@@ -1072,8 +1066,8 @@
           CALL(@1, @2, return_statement(false));
         }
         | T_ASSERT Expression ';' {
-        CALL(@1, @2, assert_statement());
-    }
+	    CALL(@1, @2, assert_statement());
+	}
         ;
 
 ForStatement: T_FOR '(' ExprList ';' ExprList ';' ExprList ')' {
@@ -1089,18 +1083,18 @@
             CALL(@7, @7, iteration_end($3));
         }
         | T_FOR '(' error ')' Statement
-    ;
+	;
 
 WhileStatement: T_WHILE '(' {
             CALL(@1, @2, while_begin());
         }
         ExprList ')' Statement {
             CALL(@3, @4, while_end());
-    }
+	}
         | T_WHILE '(' error ')' Statement
         | T_DO {
             CALL(@1, @1, do_while_begin());
-    }
+	}
           Statement T_WHILE '(' ExprList ')' ';' {
             CALL(@2, @7, do_while_end());
         }
@@ -1112,11 +1106,11 @@
 
 SwitchCase:
         T_CASE Expression ':' {
-        CALL(@1, @3, case_begin());
+	    CALL(@1, @3, case_begin());
         }
         StatementList {
             CALL(@4, @4, case_end());
-    }
+	}
         | T_DEFAULT ':' {
             CALL(@1, @2, default_begin());
         }
@@ -1133,32 +1127,32 @@
 
 Expression:
         T_FALSE {
-        CALL(@1, @1, expr_false());
+	    CALL(@1, @1, expr_false());
         }
         | T_TRUE {
-        CALL(@1, @1, expr_true());
+	    CALL(@1, @1, expr_true());
         }
         | T_NAT  {
-        CALL(@1, @1, expr_nat($1));
+	    CALL(@1, @1, expr_nat($1));
         }
         | T_FLOATING {
-        CALL(@1, @1, expr_double($1));
-    }
+	    CALL(@1, @1, expr_double($1));
+	}
         | T_CHARARR
         {
             CALL(@1, @1, expr_string($1));
         }
         | BuiltinFunction1 '(' Expression ')' {
-        CALL(@1, @4, expr_builtin_function1($1));
-    }
+	    CALL(@1, @4, expr_builtin_function1($1));
+	}
         | BuiltinFunction2 '(' Expression ',' Expression ')' {
-        CALL(@1, @6, expr_builtin_function2($1));
-    }
+	    CALL(@1, @6, expr_builtin_function2($1));
+	}
         | BuiltinFunction3 '(' Expression ',' Expression ',' Expression ')' {
-        CALL(@1, @8, expr_builtin_function3($1));
-    }
+	    CALL(@1, @8, expr_builtin_function3($1));
+	}
         | NonTypeId {
-        CALL(@1, @1, expr_identifier($1));
+	    CALL(@1, @1, expr_identifier($1));
         }
         | Expression '(' {
             CALL(@1, @2, expr_call_begin());
@@ -1193,8 +1187,8 @@
           CALL(@1, @2, expr_pre_decrement());
         }
         | T_MINUS T_POS_NEG_MAX {
-      CALL(@1, @2, expr_nat(std::numeric_limits<int>::min()));
-    }
+	  CALL(@1, @2, expr_nat(std::numeric_limits<int>::min()));
+	}
         | UnaryOp Expression {
           CALL(@1, @2, expr_unary($1));
         } %prec UOPERATOR
@@ -1282,8 +1276,8 @@
           CALL(@1, @3, expr_binary(OR));
         }
         | Expression T_KW_XOR Expression {
-        CALL(@1, @3, expr_binary(XOR));
-    }
+	    CALL(@1, @3, expr_binary(XOR));
+	}
         | Expression T_MIN Expression {
             CALL(@1, @3, expr_binary(MIN));
         }
@@ -1295,7 +1289,7 @@
         } Expression {
             CALL(@1, @8, expr_sum_end($3));
         } %prec T_SUM
-        | T_FORALL '(' Id ':' Type ')' {
+	    | T_FORALL '(' Id ':' Type ')' {
             CALL(@1, @6, expr_forall_begin($3));
         } Expression {
             CALL(@1, @8, expr_forall_end($3));
@@ -1305,48 +1299,48 @@
         } Expression {
             CALL(@1, @8, expr_exists_end($3));
         } %prec T_EXISTS
-    | DynamicExpression
-    | MITLExpression
+	| DynamicExpression
+	| MITLExpression
         | Assignment
         ;
 
 DynamicExpression:
         T_SPAWN NonTypeId {
-        CALL(@1,@2, expr_identifier($2));
-    } '(' ArgList ')' {
-        CALL(@1,@6, expr_spawn($5));
-    }
+	    CALL(@1,@2, expr_identifier($2));
+	} '(' ArgList ')' {
+	    CALL(@1,@6, expr_spawn($5));
+	}
         | T_EXIT '(' ')' {
-        CALL(@1,@3, expr_exit());
-    }
+	    CALL(@1,@3, expr_exit());
+	}
         | T_NUMOF '(' NonTypeId ')'{
-        CALL(@3,@3, expr_identifier($3));
-        CALL(@1,@4, expr_numof());
-    }
+	    CALL(@3,@3, expr_identifier($3));
+	    CALL(@1,@4, expr_numof());
+	}
         | T_FORALL '(' Id ':' NonTypeId {
-        CALL(@1,@5, expr_identifier($5));
-        CALL(@1,@5, expr_forall_dynamic_begin($3,$5));
-    } ')'  '(' Expression ')'   {
-        CALL(@1,@8, expr_forall_dynamic_end($3));
-    }
+	    CALL(@1,@5, expr_identifier($5));
+	    CALL(@1,@5, expr_forall_dynamic_begin($3,$5));
+	} ')'  '(' Expression ')'   {
+	    CALL(@1,@8, expr_forall_dynamic_end($3));
+	}
         | T_EXISTS '(' Id ':' NonTypeId {
-        CALL(@1,@5, expr_identifier($5));
-        CALL(@1,@5, expr_exists_dynamic_begin($3,$5));
-    } ')' '(' Expression ')'  {
-        CALL(@1,@8, expr_exists_dynamic_end($3));
-    }
+	    CALL(@1,@5, expr_identifier($5));
+	    CALL(@1,@5, expr_exists_dynamic_begin($3,$5));
+	} ')' '(' Expression ')'  {
+	    CALL(@1,@8, expr_exists_dynamic_end($3));
+	}
         | T_SUM '(' Id ':' NonTypeId {
-        CALL(@1,@5, expr_identifier($5));
-        CALL(@1,@5, expr_sum_dynamic_begin($3,$5));
-    } ')' Expression   {
-        CALL(@1,@8, expr_sum_dynamic_end($3));
-    }
+	    CALL(@1,@5, expr_identifier($5));
+	    CALL(@1,@5, expr_sum_dynamic_begin($3,$5));
+	} ')' Expression   {
+	    CALL(@1,@8, expr_sum_dynamic_end($3));
+	}
         | T_FOREACH '(' Id ':' NonTypeId {
-        CALL(@1,@5, expr_identifier($5));
-        CALL(@1,@5, expr_foreach_dynamic_begin($3,$5));
-    } ')' Expression   {
-        CALL(@1,@8, expr_foreach_dynamic_end($3));
-    }
+	    CALL(@1,@5, expr_identifier($5));
+	    CALL(@1,@5, expr_foreach_dynamic_begin($3,$5));
+	} ')' Expression   {
+	    CALL(@1,@8, expr_foreach_dynamic_end($3));
+	}
         ;
 
 
@@ -1595,10 +1589,10 @@
 
 OldStateDecl:
         NonTypeId {
-        CALL(@1, @1, proc_location($1, false, false));
+	    CALL(@1, @1, proc_location($1, false, false));
         }
         | NonTypeId '{' OldInvariant '}' {
-        CALL(@1, @4, proc_location($1, true, false));
+	    CALL(@1, @4, proc_location($1, true, false));
         }
         ;
 
@@ -1690,47 +1684,47 @@
 PropertyList2:
         /* empty */
         | PropertyList2 Property '\n'
-    ;
+	;
 
 QueryList:
         /* empty */
-    | QueryList Query
-    ;
+	| QueryList Query
+	;
 
 Query:
         T_QUERY '{' Property '}'
         | T_QUERY '{' error '}'
-    ;
+	;
 
 BoolOrKWAnd:
         T_KW_AND | T_BOOL_AND;
 
 SubProperty:
         T_AF Expression {
-        CALL(@1, @2, expr_unary(AF));
-    }
+	    CALL(@1, @2, expr_unary(AF));
+	}
         | T_AG '(' Expression BoolOrKWAnd T_AF Expression ')' {
             CALL(@5, @6, expr_unary(AF));
             CALL(@3, @6, expr_binary(AND));
             CALL(@1, @7, expr_unary(AG));
         }
         | T_AG Expression {
-        CALL(@1, @2, expr_unary(AG));
-        }
-    | T_EF Expression {
-        CALL(@1, @2, expr_unary(EF));
-        }
-    | T_EG Expression {
-        CALL(@1, @2, expr_unary(EG));
-        }
-    | Expression T_LEADS_TO Expression {
-        CALL(@1, @3, expr_binary(LEADS_TO));
-        }
-    | 'A' '[' Expression 'U' Expression ']' {
-        CALL(@1, @6, expr_binary(A_UNTIL));
-        }
-    | 'A' '[' Expression 'W' Expression ']' {
-        CALL(@1, @6, expr_binary(A_WEAK_UNTIL));
+	    CALL(@1, @2, expr_unary(AG));
+        }
+	| T_EF Expression {
+	    CALL(@1, @2, expr_unary(EF));
+        }
+	| T_EG Expression {
+	    CALL(@1, @2, expr_unary(EG));
+        }
+	| Expression T_LEADS_TO Expression {
+	    CALL(@1, @3, expr_binary(LEADS_TO));
+        }
+	| 'A' '[' Expression 'U' Expression ']' {
+	    CALL(@1, @6, expr_binary(A_UNTIL));
+        }
+	| 'A' '[' Expression 'W' Expression ']' {
+	    CALL(@1, @6, expr_binary(A_WEAK_UNTIL));
         }
 ;
 
@@ -1773,7 +1767,6 @@
 	}
 	;
 
-
 Partition:
 	| BracketIntervalList;
 
@@ -1783,38 +1776,38 @@
         CALL(@1, @3, property());
     }
     | T_CONTROL_T T_MULT '(' Expression ',' Expression ')' ':' SubProperty {
-    CALL(@1, @9, expr_ternary(CONTROL_TOPT));
-    CALL(@1, @9, property());
+	CALL(@1, @9, expr_ternary(CONTROL_TOPT));
+	CALL(@1, @9, property());
     }
     | T_CONTROL_T T_MULT '(' Expression ')' ':' SubProperty {
-    CALL(@1, @7, expr_binary(CONTROL_TOPT_DEF1));
-    CALL(@1, @7, property());
+	CALL(@1, @7, expr_binary(CONTROL_TOPT_DEF1));
+	CALL(@1, @7, property());
     }
     | T_CONTROL_T T_MULT ':' SubProperty {
-    CALL(@1, @4, expr_unary(CONTROL_TOPT_DEF2));
-    CALL(@1, @4, property());
+	CALL(@1, @4, expr_unary(CONTROL_TOPT_DEF2));
+	CALL(@1, @4, property());
     }
     | T_EF T_CONTROL ':' SubProperty Subjection {
-    CALL(@1, @4, expr_unary(EF_CONTROL));
-    CALL(@1, @4, property());
-    }
-    | T_ACRONTROL ':' T_AG Expression Partition {
+	CALL(@1, @4, expr_unary(EF_CONTROL));
+	CALL(@1, @4, property());
+    }
+    | T_ACONTROL ':' T_AG Expression Partition {
     	CALL(@1, @4, expr_acontrol());
     	CALL(@1, @4, property());
     }
     | BracketExprList T_CONTROL ':' SubProperty Subjection {
         CALL(@1, @4, expr_binary(PO_CONTROL));
-    CALL(@1, @4, property());
+	CALL(@1, @4, property());
     }
     | ExpQuantifier '(' Expression ')' '[' BoundType ']' Features ':' PathType Expression Subjection Imitation
     {
         CALL(@1, @12, expr_optimize_exp($1,  ParserBuilder::EXPRPRICE, $10));
-    CALL(@1, @9, property());
+	CALL(@1, @9, property());
     }
     | ExpPrQuantifier '[' BoundType ']' Features ':' PathType Expression Subjection Imitation
     {
         CALL(@1, @9, expr_optimize_exp($1, ParserBuilder::TIMEPRICE, $7));
-    CALL(@1, @6, property());
+	CALL(@1, @6, property());
     }
     | T_LOAD_STRAT Features '(' Expression ')' {
         CALL(@1, @5, expr_load_strategy());
@@ -1831,7 +1824,7 @@
         CALL(@1, @1, property());
     }
     | T_PMAX Expression {  // Deprecated, comes from old uppaal-prob.
-    CALL(@1, @2, expr_unary(PMAX));
+	CALL(@1, @2, expr_unary(PMAX));
         CALL(@1, @2, property());
     }
     | AssignablePropperty
@@ -1842,47 +1835,47 @@
         CALL(@1, @3, property());
     }
     | T_PROBA SMCBounds '(' PathType Expression ')' CmpGLE T_FLOATING Subjection {
-    CALL(@1, @9, expr_proba_qualitative($4, $7, $8));
+	CALL(@1, @9, expr_proba_qualitative($4, $7, $8));
         CALL(@1, @9, property());
     }
     | T_PROBA SMCBounds '(' PathType Expression ')' Subjection {
         CALL(@6, @6, expr_true()); // push a trivial stop-predicate (see next rule)
         CALL(@1, @7, expr_proba_quantitative($4));
-    CALL(@1, @7, property());
+	CALL(@1, @7, property());
     }
     | T_PROBA SMCBounds '(' Expression 'U' Expression ')' Subjection {
         CALL(@1, @8, expr_proba_quantitative(DIAMOND));
-    CALL(@1, @8, property());
+	CALL(@1, @8, property());
     }
     | T_PROBA SMCBounds '(' PathType Expression ')' T_GEQ
       T_PROBA SMCBounds '(' PathType Expression ')' Subjection {
-    CALL(@1, @14, expr_proba_compare($4, $11));
-    CALL(@1, @14, property());
+	CALL(@1, @14, expr_proba_compare($4, $11));
+	CALL(@1, @14, property());
     }
     | T_PROBA SMCBounds '(' PathType Expression ')' T_SUBJECT SubjectionList T_GEQ
       T_PROBA SMCBounds '(' PathType Expression ')' Subjection {
-    CALL(@1, @16, expr_proba_compare($4, $13));
-    CALL(@1, @16, property());
+	CALL(@1, @16, expr_proba_compare($4, $13));
+	CALL(@1, @16, property());
     }//T_SUBJECT SubjectionList
     | T_SIMULATE SMCBounds '{' NonEmptyExpressionList '}' Subjection {
         CALL(@1, @6, expr_simulate($4));
         CALL(@1, @6, property());
     }
     | T_SIMULATE SMCBounds '{' NonEmptyExpressionList '}' ':' Expression Subjection {
-    CALL(@1, @8, expr_simulate($4, true));
-    CALL(@1, @8, property());
+	CALL(@1, @8, expr_simulate($4, true));
+	CALL(@1, @8, property());
     }
     | T_SIMULATE SMCBounds '{' NonEmptyExpressionList '}' ':' T_NAT ':' Expression Subjection {
         CALL(@1, @10, expr_simulate($4, true, $7));
-    CALL(@1, @10, property());
+	CALL(@1, @10, property());
     }
     | 'E' SMCBounds '(' Id ':' Expression ')' Subjection {
         CALL(@1, @8, expr_proba_expected($4));
-    CALL(@1, @8, property());
+	CALL(@1, @8, property());
     }
     | T_PROBA Expression Subjection {
-    CALL(@1, @3, expr_MITL_formula());
-    CALL(@1, @3, property());
+	CALL(@1, @3, expr_MITL_formula());
+	CALL(@1, @3, property());
     }
     | T_SAVE_STRAT '(' Expression ',' Id ')' {
         CALL(@1, @6, subjection($5));
@@ -1893,7 +1886,7 @@
 
 MITLExpression :
     '(' Expression 'U' '['  T_NAT ',' T_NAT ']' Expression ')' {
-        CALL(@1,@10, expr_MITL_until($5,$7));
+	    CALL(@1,@10, expr_MITL_until($5,$7));
     }
     | '(' Expression 'R' '['  T_NAT ',' T_NAT ']' Expression ')' {
         CALL(@1,@10, expr_MITL_release($5,$7));
@@ -1902,7 +1895,7 @@
         CALL(@1,@4, expr_MITL_next());
     }
     | '(' T_DIAMOND '[' T_NAT ',' T_NAT ']' Expression ')' {
-        CALL(@1,@4, expr_MITL_diamond($4,$6));
+	    CALL(@1,@4, expr_MITL_diamond($4,$6));
     }
     | '(' T_BOX '[' T_NAT ',' T_NAT ']' Expression ')' {
         CALL(@1,@4, expr_MITL_box($4,$6));
@@ -1911,10 +1904,10 @@
 
 SMCBounds:
     '[' BoundType ']' {
-    CALL(@1, @1, expr_nat(-1));
+	CALL(@1, @1, expr_nat(-1));
     }
     | '[' BoundType ';' T_NAT ']' {
-    CALL(@1, @3, expr_nat($4));
+	CALL(@1, @3, expr_nat($4));
     };
 
 BoundType:
@@ -1929,21 +1922,21 @@
         ;
 
 PathType:
-        T_BOX { $$ = BOX; }
-        | T_DIAMOND { $$ = DIAMOND; }
-        ;
+	    T_BOX { $$ = BOX; }
+	    | T_DIAMOND { $$ = DIAMOND; }
+	    ;
 
 BracketExprList:
-    '{' ExpressionList '}' {
-        CALL(@1, @3, expr_nary(LIST,$2));
-    };
+	'{' ExpressionList '}' {
+	    CALL(@1, @3, expr_nary(LIST,$2));
+	};
 
 /* There is an ExprList but it's not a list, rather
  * a binary tree built with commas.
  */
 
 ExpressionList:
-    /* nothing */ { $$ = 0; }
+	/* nothing */ { $$ = 0; }
         | NonEmptyExpressionList
         ;
 
@@ -1954,24 +1947,24 @@
 
 SupPrefix:
         T_SUP ':' {
-        CALL(@1, @2, expr_true());
-    }
-    | T_SUP '{' Expression '}' ':'
-    ;
+	    CALL(@1, @2, expr_true());
+	}
+	| T_SUP '{' Expression '}' ':'
+	;
 
 InfPrefix:
-    T_INF ':' {
-        CALL(@1, @2, expr_true());
-    }
-    | T_INF '{' Expression '}' ':'
-    ;
+	T_INF ':' {
+	    CALL(@1, @2, expr_true());
+	}
+	| T_INF '{' Expression '}' ':'
+	;
 
 BoundsPrefix:
-    T_BOUNDS ':' {
-        CALL(@1, @2, expr_true());
-    }
-    | T_BOUNDS '{' Expression '}' ':'
-    ;
+	T_BOUNDS ':' {
+	    CALL(@1, @2, expr_true());
+	}
+	| T_BOUNDS '{' Expression '}' ':'
+	;
 
             
 StrategyAssignment: 
@@ -1980,10 +1973,9 @@
         };
 
 Property:
-    /* empty */
+	/* empty */
         | StrategyAssignment
         | PropertyExpr
-<<<<<<< HEAD
 	| SupPrefix NonEmptyExpressionList Subjection {
 	    CALL(@1, @2, expr_nary(LIST,$2));
 	    CALL(@1, @2, expr_binary(SUP_VAR));
@@ -1999,28 +1991,10 @@
 	    CALL(@1, @2, expr_binary(BOUNDS_VAR));
 	    CALL(@1, @2, property());
 	};
-=======
-    | SupPrefix NonEmptyExpressionList Subjection {
-        CALL(@1, @2, expr_nary(LIST,$2));
-        CALL(@1, @2, expr_binary(SUP_VAR));
-        CALL(@1, @2, property());
-        }
-    | InfPrefix NonEmptyExpressionList Subjection {
-        CALL(@1, @2, expr_nary(LIST,$2));
-        CALL(@1, @2, expr_binary(INF_VAR));
-        CALL(@1, @2, property());
-    }
-    | BoundsPrefix NonEmptyExpressionList Subjection {
-        CALL(@1, @2, expr_nary(LIST,$2));
-        CALL(@1, @2, expr_binary(BOUNDS_VAR));
-        CALL(@1, @2, property());
-    };
-
->>>>>>> e6902b44
+
 %%
 
 #include "lexer.cc"
-
 //NOLINTEND
 
 static void utap_error(const char* msg)
@@ -2055,8 +2029,8 @@
         syntax_token = newxta ? T_NEW_INVARIANT : T_OLD_INVARIANT;
         break;
     case S_EXPONENTIAL_RATE:
-    syntax_token = T_EXPONENTIAL_RATE;
-    break;
+	syntax_token = T_EXPONENTIAL_RATE;
+	break;
     case S_SELECT:
         syntax_token = T_NEW_SELECT;
         break;
