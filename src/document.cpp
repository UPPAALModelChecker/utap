// -*- mode: C++; c-file-style: "stroustrup"; c-basic-offset: 4; indent-tabs-mode: nil; -*-

/* libutap - Uppaal Timed Automata Parser.
   Copyright (C) 2002-2006 Uppsala University and Aalborg University.

   This library is free software; you can redistribute it and/or
   modify it under the terms of the GNU Lesser General Public License
   as published by the Free Software Foundation; either version 2.1 of
   the License, or (at your option) any later version.

   This library is distributed in the hope that it will be useful, but
   WITHOUT ANY WARRANTY; without even the implied warranty of
   MERCHANTABILITY or FITNESS FOR A PARTICULAR PURPOSE.  See the GNU
   Lesser General Public License for more details.

   You should have received a copy of the GNU Lesser General Public
   License along with this library; if not, write to the Free Software
   Foundation, Inc., 59 Temple Place, Suite 330, Boston, MA 02111-1307
   USA
*/

#include "utap/document.h"

#include "utap/builder.h"
#include "utap/statement.h"

#include <functional>  // std::mem_fn
#include <iostream>
#include <sstream>
#include <stack>
#include <utility>  // declval
#include <cassert>

#ifdef __MINGW32__
#include <windows.h>
#elif defined(__linux__) || defined(__APPLE__)
#include <dlfcn.h>
#endif

using namespace UTAP;
using namespace Constants;

<<<<<<< HEAD
=======
using std::list;
using std::vector;
using std::string;
using std::ostream;
using std::deque;

>>>>>>> f9e3dd30
static const char* const unsupported = "Internal error: Feature not supported in this mode.";
static const char* const invalid_type = "$Invalid_type";

template <typename Item>
std::string stringify_t<Item>::str() const
{
    auto os = std::ostringstream{};
    static_cast<const Item*>(this)->print(os);
    return os.str();
}

template <typename Item>
std::string stringify_indent_t<Item>::str(const std::string& indent) const
{
    auto os = std::ostringstream{};
    static_cast<const Item*>(this)->print(os, indent);
    return os.str();
}

namespace UTAP {  // Explicit instantiations to generate implementation
template struct stringify_t<chan_priority_t>;
template struct stringify_t<variable_t>;
template struct stringify_t<location_t>;
template struct stringify_t<edge_t>;
template struct stringify_t<function_t>;
template struct stringify_t<declarations_t>;
template struct stringify_t<simregion_t>;
template struct stringify_t<cut_t>;
}  // namespace UTAP

std::ostream& location_t::print(std::ostream& os) const
{
    os << "LOCATION (" << uid.get_name() << ", ";
    invariant.print(os) << ", ";
    exp_rate.print(os) << ')';
    return os;
}

std::ostream& edge_t::print(std::ostream& os) const
{
    os << "EDGE (";
    src->print(os) << ' ';
    dst->print(os) << ")\n";
    os << "\t";
    guard.print(os) << ", ";
    sync.print(os) << ", ";
    assign.print(os);
    return os;
}

std::ostream& function_t::print(std::ostream& os) const
{
    auto type = uid.get_type();                                         // the function type/signature
    type.get(0).print(os) << ' '                                        // return type
                          << uid.get_name() << '(';                     // function name
    if (type.size() > 1) {                                              // has arguments
        type.get(1).print_declaration(os) << ' ' << type.get_label(1);  // first parameter type and name
        for (uint32_t i = 2; i < type.size(); ++i)                      // remaining parameters
            type.get(i).print_declaration(os << ", ") << ' ' << type.get_label(i);
    }
    os << ")\n{\n";  // open function body
    for (const auto& variable : variables)
        variable.print(os << "    ") << ";\n";
    os << body->str(INDENT);
    return os << "}";
}

std::ostream& variable_t::print(std::ostream& os) const
{
    std::string type = uid.get_type().declaration();
    if (uid.get_type().is_array()) {
        auto i = type.find('[');
        assert(i != std::string::npos);
        os << type.substr(0, i) << ' ' << uid.get_name() << type.substr(i, type.length() - i);
    } else {
        os << type << " " << uid.get_name();
    }
    if (!init.empty())
        init.print(os << " = ");
    return os;
}

<<<<<<< HEAD
bool declarations_t::add_function(type_t type, const std::string& name, position_t pos, function_t*& fun)
=======
bool declarations_t::add_function(type_t type, const string& name, position_t pos, function_t*& fun)
>>>>>>> f9e3dd30
{
    bool duplicate = frame.contains(name);
    fun = &functions.emplace_back();
    fun->uid = frame.add_symbol(name, std::move(type), pos, fun);  // Add symbol
    return !duplicate;
}

std::ostream& declarations_t::print(std::ostream& os, bool global) const
{
    print_constants(os) << "\n";
    print_typedefs(os) << "\n";
    print_variables(os, global) << "\n";
    print_functions(os);
    return os;
}

std::string declarations_t::str(bool global) const
{
    auto os = std::ostringstream{};
    print(os, global);
    return os.str();
}

std::ostream& declarations_t::print_constants(std::ostream& os) const
{
    if (!variables.empty()) {
        bool first = true;
        for (const auto& variable : variables) {
            if (variable.uid.get_type().get_kind() == CONSTANT) {
                if (first) {
                    os << "// constants\n";
                    first = false;
                }
                variable.print(os) << ";\n";
            }
        }
    }
    return os;
}

std::ostream& declarations_t::print_typedefs(std::ostream& os) const
{
    bool first = true;
    for (const auto& symbol : frame) {
        if (symbol.get_type().get_kind() == TYPEDEF) {
            if (first) {
                os << "// type definitions\n";
                first = false;
            }
            symbol.get_type().print_declaration(os) << ";\n";
        }
    }
    return os;
}

std::ostream& declarations_t::print_variables(std::ostream& os, bool global) const
{
    if (!variables.empty()) {
        os << "// variables\n";
        for (const auto& var : variables)
            if (var.uid.get_type().get_kind() != CONSTANT)
                var.print(os) << ";\n";
    }
    return os;
}

std::ostream& declarations_t::print_functions(std::ostream& os) const
{
    if (!functions.empty()) {
        os << "// functions\n";
        for (const auto& fun : functions)
            fun.print(os) << "\n\n";
    }
    return os;
}

std::ostream& instance_t::print_mapping(std::ostream& os) const
{
    for (const auto& [symbol, expr] : mapping)
        os << symbol.get_name() << " = " << expr.str() << "\n";
    return os;
}

std::ostream& instance_t::print_parameters(std::ostream& os) const
{
    auto b = std::begin(parameters), e = std::end(parameters);
    if (b != e) {
        b->get_type().print_declaration(os) << " " << b->get_name();
        while (++b != e)
            b->get_type().print_declaration(os << ", ") << " " << b->get_name();
    }
    return os;
}

std::ostream& instance_t::print_arguments(std::ostream& os) const
{
    auto b = std::begin(parameters), e = std::end(parameters);
    if (b != e) {
        auto itr = mapping.find(*b);
        assert(itr != std::end(mapping));
        itr->second.print(os);
        while (++b != e) {
            itr = mapping.find(*b);
            assert(itr != std::end(mapping));
            itr->second.print(os << ", ");
        }
    }
    return os;
}

std::string instance_t::mapping_str() const
{
    auto os = std::ostringstream{};
    print_mapping(os);
    return os.str();
}

std::string instance_t::parameters_str() const
{
    auto os = std::ostringstream{};
    print_parameters(os);
    return os.str();
}

std::string instance_t::arguments_str() const
{
    auto os = std::ostringstream{};
    print_arguments(os);
    return os.str();
}

location_t& template_t::add_location(const std::string& name, expression_t inv, expression_t er, position_t pos)
{
    bool duplicate = frame.contains(name);
    auto& loc = locations.emplace_back();
    loc.uid = frame.add_symbol(name, type_t::create_primitive(LOCATION), pos, &loc);
    loc.nr = locations.size() - 1;
    loc.invariant = std::move(inv);
    loc.exp_rate = std::move(er);
    if (duplicate)
        throw DuplicateDefinitionError(name);
    return loc;
}

// FIXME: like for unnamed locations, a name is autegenerated
// this name may conflict with user-defined names
branchpoint_t& template_t::add_branchpoint(const std::string& name, position_t pos)
{
    bool duplicate = frame.contains(name);
    auto& branchpoint = branchpoints.emplace_back();
    branchpoint.uid = frame.add_symbol(name, type_t::create_primitive(BRANCHPOINT), pos, &branchpoint);
    branchpoint.bpNr = branchpoints.size() - 1;
    if (duplicate) {
        throw DuplicateDefinitionError(name);
    }
    return branchpoint;
}

edge_t& template_t::add_edge(symbol_t src, symbol_t dst, bool control, std::string actname)
{
    int32_t nr = edges.empty() ? 0 : edges.back().nr + 1;
    edge_t& edge = edges.emplace_back();
    if (src.get_type().is_location()) {
        edge.src = static_cast<location_t*>(src.get_data());
        edge.srcb = nullptr;
    } else {
        edge.src = nullptr;
        edge.srcb = static_cast<branchpoint_t*>(src.get_data());
    }
    if (dst.get_type().is_location()) {
        edge.dst = static_cast<location_t*>(dst.get_data());
        edge.dstb = nullptr;
    } else {
        edge.dst = nullptr;
        edge.dstb = static_cast<branchpoint_t*>(dst.get_data());
    }

    edge.control = control;
    edge.actname = std::move(actname);
    edge.nr = nr;
    return edge;
}

// LSC
instance_line_t& template_t::add_instance_line()
{
    // bool duplicate = frame.get_index_of(name) != -1;

    instance_line_t& instance = instances.emplace_back();
    // instance.uid = frame.add_symbol(name, type_t::create_primitive(INSTANCELINE), &instance);
    instance.instance_nr = instances.size() - 1;

    //    if (duplicate)
    //    {
    //        throw TypeException(boost::format("$Duplicate_definition_of %1%") % name);
    //    }

    return instance;
}

message_t& template_t::add_message(symbol_t src, symbol_t dst, int loc, bool pch)
{
    int32_t nr = messages.empty() ? 0 : messages.back().nr + 1;
    auto& message = messages.emplace_back(nr);
    message.src = static_cast<instance_line_t*>(src.get_data());
    message.dst = static_cast<instance_line_t*>(dst.get_data());
    message.location = loc;
    message.is_in_prechart = pch;
    return message;
}

update_t& template_t::add_update(symbol_t anchor, int loc, bool pch)
{
    int32_t nr = updates.empty() ? 0 : updates.back().nr + 1;
    auto& update = updates.emplace_back(nr);
    update.anchor = static_cast<instance_line_t*>(anchor.get_data());
    update.location = loc;
    update.is_in_prechart = pch;
    return update;
}

condition_t& template_t::add_condition(std::vector<symbol_t> anchors, int loc, bool pch, bool isHot)
{
    int32_t nr = conditions.empty() ? 0 : conditions.back().nr + 1;
    auto& condition = conditions.emplace_back(nr);

    for (auto& anchor : anchors) {
        condition.anchors.push_back(static_cast<instance_line_t*>(anchor.get_data()));  // TODO
    }
    condition.location = loc;
    condition.is_in_prechart = pch;
    condition.isHot = isHot;
    return condition;
}

template <typename Fn, typename Element, typename Res = std::invoke_result_t<Fn, Element>>
std::deque<Res> collect(Fn&& fn, const std::deque<Element>& elements)
{
    auto res = std::deque<Res>{};
    std::transform(std::begin(elements), std::end(elements), std::back_inserter(res), std::forward<Fn>(fn));
    return res;
}

/**
 * returns the simregions of an LSC scenario.
 * A simregion is a simultaneous region containing
 * 1 or 0 message,
 * 1 or 0 update and
 * 1 or 0 condition,
 * at the same location.
 * a message, update or condition must be in only one simregion.
 */
const std::vector<simregion_t> template_t::get_simregions()
{
    // cout <<"=======LSC: get_simregions=======\n";
    // Copy the numbers of messages, conditions and updates from the scenario
<<<<<<< HEAD
    std::deque<int> m_nr = collect(std::mem_fn(&message_t::get_nr), messages);
    std::deque<int> c_nr = collect(std::mem_fn(&condition_t::get_nr), conditions);
    std::deque<int> u_nr = collect(std::mem_fn(&update_t::get_nr), updates);
=======
    deque<uint32_t> m_nr = collect(std::mem_fn(&message_t::get_nr), messages);
    deque<uint32_t> c_nr = collect(std::mem_fn(&condition_t::get_nr), conditions);
    deque<uint32_t> u_nr = collect(std::mem_fn(&update_t::get_nr), updates);
>>>>>>> f9e3dd30

    auto simregions = std::vector<simregion_t>{};
    simregions.reserve(m_nr.size());

    /**
     * iterates over messages
     */
    for (auto& message_nr : m_nr) {
        simregion_t s = simregion_t();
        s.set_message(messages, message_nr);

        instance_line_t* source = s.message->src;
        instance_line_t* target = s.message->dst;
        int y = s.message->location;
        /**
         * we give priority to the condition on the target, if there is also one
         * in the source, it must be part of another simregion
         */
        if (get_condition(*target, y, s.condition)) {
            for (auto c_itr = c_nr.begin(); c_itr != c_nr.end(); ++c_itr) {
                if (*c_itr == s.condition->nr) {
                    c_nr.erase(c_itr);
                    break;
                }
            }
        } else if (get_condition(*source, y, s.condition)) {
            for (auto c_itr = c_nr.begin(); c_itr != c_nr.end(); ++c_itr) {
                if (*c_itr == s.condition->nr) {
                    c_nr.erase(c_itr);
                    break;
                }
            }
        }
        if (get_update(*target, y, s.update)) {
            for (auto u_itr = u_nr.begin(); u_itr != u_nr.end(); ++u_itr) {
                if (*u_itr == s.update->nr) {
                    u_nr.erase(u_itr);
                    break;
                }
            }
        } else if (get_update(*source, y, s.update)) {
            for (auto u_itr = u_nr.begin(); u_itr != u_nr.end(); ++u_itr) {
                if (*u_itr == s.update->nr) {
                    u_nr.erase(u_itr);
                    break;
                }
            }
        }
        s.nr = simregions.size();
        simregions.push_back(s);
    }

    /**
     * iterates over remaining conditions
     */
    for (auto& c_itr : c_nr) {
        auto s = simregion_t{};
        s.set_condition(conditions, c_itr);

        int y = s.condition->location;
        if (get_update(s.condition->anchors, y, s.update)) {
            for (auto u_itr = u_nr.begin(); u_itr != u_nr.end(); ++u_itr) {
                if (*u_itr == s.update->nr) {
                    u_nr.erase(u_itr);
                    break;
                }
            }
        }
        s.nr = simregions.size();
        simregions.push_back(s);
    }

    /**
     * iterates over remaining updates
     */
    for (auto& u_itr : u_nr) {
        auto s = simregion_t();
        s.set_update(updates, u_itr);
        s.nr = simregions.size();
        simregions.push_back(s);
    }

    /*// cout << "-----unordered simregions-----\n";
    for (unsigned int i = 0; i < simregions.size(); ++i){
        // cout << simregions[i].str() << " " << simregions[i].nr<< "\n";
    } //test OK*/

    return simregions;
}

/**
 * gets the condition on the given instance, at y location,
 * returns false if there isn't any
 */
bool template_t::get_condition(instance_line_t& instance, int y, condition_t*& simCondition)
{
    for (auto& condition : conditions) {
        if (condition.location == y) {
            for (auto& anchor : condition.anchors) {
                instance_line_t* instancej = anchor;
                if (instancej->instance_nr == instance.instance_nr) {
                    simCondition = &condition;
                    return true;
                }
            }
        }
    }
    return false;
}

/**
 * gets the update on the given instance at y location,
 * returns false if there isn't any
 */
bool template_t::get_update(instance_line_t& instance, int y, update_t*& simUpdate)
{
    for (auto& update : updates) {
        if (update.location == y) {
            if (update.anchor->instance_nr == instance.instance_nr) {
                simUpdate = &update;
                return true;
            }
        }
    }
    return false;
}

/**
 * gets the first update on one of the given instances, at y location
 * (in simUpdate), returns false if there isn't any
 */
bool template_t::get_update(std::vector<instance_line_t*>& instances, int y, update_t*& simUpdate)
{
    for (auto& instance : instances) {
        if (get_update(*instance, y, simUpdate))
            return true;
    }
    return false;
}

void instance_line_t::add_parameters(instance_t& inst, frame_t params, const std::vector<expression_t>& arguments1)
{
    unbound = params.get_size();
    parameters = std::move(params);
    parameters.add(inst.parameters);
    mapping = inst.mapping;
    arguments = arguments1.size();
    templ = inst.templ;
    for (size_t i = 0; i < arguments1.size(); ++i)
        mapping[inst.parameters[i]] = arguments1[i];
}
/**
 * return the simregions anchored to this instance,
 * ordered by location number
 */
std::vector<simregion_t> instance_line_t::getSimregions(const std::vector<simregion_t>& simregions)
{
    std::vector<simregion_t> i_simregions;
    // get the simregions anchored to this instance
    for (const auto& reg : simregions) {
        const message_t* m = reg.message;
        if ((m->src->instance_nr == this->instance_nr || m->dst->instance_nr == this->instance_nr)) {
            i_simregions.push_back(reg);
            continue;
        }

        const update_t* u = reg.update;
        if (u->anchor->instance_nr == this->instance_nr) {
            i_simregions.push_back(reg);
            continue;
        }

        const condition_t* c = reg.condition;
        for (auto* instance : c->anchors) {
            if (instance->instance_nr == this->instance_nr) {
                i_simregions.push_back(reg);
                break;
            }
        }
    }
    // ordering the simregions by location number
    sort(i_simregions.begin(), i_simregions.end(), compare_simregion());

    //    std::cout << "--------instance--------\n";
    //    for (auto& reg : i_simregions) {
    //        std::cout << reg.str() << " " << reg.getLoc() << " " << reg.is_in_prechart()<<"\n";
    //    } //test OK

    return i_simregions;
}

int simregion_t::get_loc() const
{
    if (has_message())
        return message->location;
    if (has_condition())
        return condition->location;
    if (has_update())
        return update->location;
    assert(false);
    return -1;  // should not happen
}

bool simregion_t::is_in_prechart() const
{
    if (has_message())
        return message->is_in_prechart;
    if (has_condition())
        return condition->is_in_prechart;
    if (has_update())
        return update->is_in_prechart;
    assert(false);
    return false;  // should not happen
}

void simregion_t::set_message(std::deque<message_t>& messages, uint32_t nr)
{
    for (auto& message : messages) {
        if (message.nr == nr) {
            this->message = &message;
            return;
        }
    }
}

void simregion_t::set_condition(std::deque<condition_t>& conditions, uint32_t nr)
{
    for (auto& condition : conditions) {
        if (condition.nr == nr) {
            this->condition = &condition;
            return;
        }
    }
}

void simregion_t::set_update(std::deque<update_t>& updates, uint32_t nr)
{
    for (auto& update : updates) {
        if (update.nr == nr) {
            this->update = &update;
            return;
        }
    }
}

std::ostream& simregion_t::print(std::ostream& os) const
{
    os << "s(";
    auto need_sep = false;
    if (has_message()) {
        message->label.print(os << "m:");
        need_sep = true;
    }
    if (has_condition()) {
        if (need_sep)
            os << " ";
        else
            need_sep = true;
        os << "c:";
        if (condition->isHot)
            os << " HOT ";
        condition->label.print(os);
    }
    if (has_update()) {
        if (need_sep)
            os << " ";
        update->label.print(os << "u:");
    }
    return os << ")";
}

inline auto find_simregion_by_nr(uint32_t nr)
{
    return [nr](const simregion_t& reg) { return reg.nr == nr; };
}

void cut_t::erase(const simregion_t& s)
{
    simregions.erase(std::remove_if(simregions.begin(), simregions.end(), find_simregion_by_nr(s.nr)),
                     simregions.end());
}
bool cut_t::contains(const simregion_t& s) const
{
    return std::find_if(simregions.begin(), simregions.end(), find_simregion_by_nr(s.nr)) != simregions.end();
}

/**
 * returns true if the cut is in the prechart,
 * given one of the following simregions.
 * if one of the following simregions is not in the prechart,
 * then all following simregions aren't in the prechart (because of the
 * construction of the partial order),
 * and the cut is not in the prechart (but can contain only simregions
 * that are in the prechart, if it is the limit between the prechart
 * and the mainchart)
 */
bool cut_t::is_in_prechart(const simregion_t& fSimregion) const
{
    if (!is_in_prechart())
        return false;
    if (!fSimregion.is_in_prechart())
        return false;
    return true;
}

bool cut_t::is_in_prechart() const
{
    return std::all_of(simregions.begin(), simregions.end(), [](auto& sr) { return sr.is_in_prechart(); });
}

bool cut_t::equals(const cut_t& y) const
{
    if (simregions.size() != y.simregions.size())
        return false;
    auto ycopy = y.simregions;
    for (const auto& s : simregions)
        ycopy.erase(std::remove_if(ycopy.begin(), ycopy.end(), find_simregion_by_nr(s.nr)), ycopy.end());
    return ycopy.empty();
}

std::ostream& cut_t::print(std::ostream& os) const
{
    os << "CUT(";
    if (auto b = simregions.begin(), e = simregions.end(); b != e) {
        b->print(os);
        while (++b != e)
            b->print(os << " ");
    }
    return os << ")";
}

/**
 * return true if the LSC is of invariant mode
 */
bool template_t::is_invariant() const
{
    if (is_TA)
        return false;
    return mode == "invariant";
}

std::ostream& chan_priority_t::print(std::ostream& os) const
{
    os << "chan priority ";
    auto head_s = head.str();
    if (head_s.empty())
        head_s = "default";

    os << head_s;
    for (const auto& [ch, expr] : tail) {
        if (ch == '<')
            os << ' ';
        os << ch << ' ';
        expr.print(os);
    }
    return os;
}

Document::Document()
{
    global.frame = frame_t::create();
#ifdef ENABLE_CORA
    addVariable(&global, type_t::create_primitive(COST), "cost", expression_t());
#endif
}

void Document::add(Library&& lib) { libraries.push_back(std::move(lib)); }

Library& Document::last_library()
{
    if (libraries.empty())
        throw std::runtime_error("$No_library_loaded");
    return libraries.back();
}

/** Creates and returns a new template. The template is created with
 *  the given name and parameters and added to the global frame. The
 *  method does not check for duplicate declarations. An instance with
 *  the same name and parameters is added as well.
 */
<<<<<<< HEAD
template_t& Document::add_template(const std::string& name, const frame_t& params, position_t position,
                                   const bool is_TA, const std::string& typeLSC, const std::string& mode)
=======
template_t& Document::add_template(const string& name, const frame_t& params, position_t position, const bool is_TA,
                                   const string& typeLSC, const string& mode)
>>>>>>> f9e3dd30
{
    type_t type = (is_TA) ? type_t::create_instance(params) : type_t::create_LSC_instance(params);
    template_t& templ = templates.emplace_back();
    templ.parameters = params;
    templ.frame = frame_t::create(global.frame);
    templ.frame.add(params);
    templ.templ = &templ;
    templ.uid = global.frame.add_symbol(name, type, position, (instance_t*)&templ);
    templ.arguments = 0;
    templ.unbound = params.get_size();
    templ.is_TA = is_TA;
    templ.dynamic = false;
    // LSC
    templ.type = typeLSC;
    templ.mode = mode;
    return templ;
}

template_t& Document::add_dynamic_template(const std::string& name, const frame_t& params, position_t pos)
{
    type_t type = type_t::create_instance(params);
    dyn_templates.emplace_back();
    template_t& templ = dyn_templates.back();
    templ.parameters = params;
    templ.frame = frame_t::create(global.frame);
    templ.frame.add(params);
    templ.templ = &templ;
    templ.uid = global.frame.add_symbol(name, type, pos, (instance_t*)&templ);
    templ.arguments = 0;
    templ.unbound = params.get_size();
    templ.is_TA = true;
    templ.dynamic = true;
    templ.dyn_index = dyn_templates.size() - 1;
    templ.is_defined = false;
    return templ;
}

std::vector<template_t*>& Document::get_dynamic_templates()
{
    if (dyn_templates_vec.size() != dyn_templates.size()) {
        dyn_templates_vec.clear();
        dyn_templates_vec.reserve(dyn_templates.size());
        for (auto&& t : dyn_templates)
            dyn_templates_vec.push_back(&t);
    }
    return dyn_templates_vec;
}

inline auto equal_name(const std::string& name)
{
    return [&name](const auto& e) { return (e.uid.get_name() == name); };
}

const template_t* Document::find_template(const std::string& name) const
{
    auto has_name = equal_name(name);
    auto it = std::find_if(templates.begin(), templates.end(), has_name);
    if (it == templates.end()) {
        it = std::find_if(std::begin(dyn_templates), std::end(dyn_templates), has_name);
        if (it == std::end(dyn_templates))
            return nullptr;
    }
    return &(*it);
}

template_t* Document::find_dynamic_template(const std::string& name)
{
    auto it = std::find_if(dyn_templates.begin(), dyn_templates.end(), equal_name(name));
    if (it == std::end(dyn_templates))
        return nullptr;
    return &(*it);
}

<<<<<<< HEAD
instance_t& Document::add_instance(const std::string& name, instance_t& inst, frame_t params,
                                   const std::vector<expression_t>& arguments, position_t pos)
=======
instance_t& Document::add_instance(const string& name, instance_t& inst, const frame_t& params,
                                   const vector<expression_t>& arguments, position_t pos)
>>>>>>> f9e3dd30
{
    type_t type = type_t::create_instance(params);
    instance_t& instance = instances.emplace_back();
    instance.uid = global.frame.add_symbol(name, type, pos, &instance);
    instance.unbound = params.get_size();
    instance.parameters = std::move(params);
    instance.parameters.add(inst.parameters);
    instance.mapping = inst.mapping;
    instance.arguments = arguments.size();
    instance.templ = inst.templ;
    for (size_t i = 0; i < arguments.size(); ++i)
        instance.mapping[inst.parameters[i]] = arguments[i];
    return instance;
}

<<<<<<< HEAD
instance_t& Document::add_LSC_instance(const std::string& name, instance_t& inst, frame_t params,
                                       const std::vector<expression_t>& arguments, position_t pos)
=======
instance_t& Document::add_LSC_instance(const string& name, instance_t& inst, const frame_t& params,
                                       const vector<expression_t>& arguments, position_t pos)
>>>>>>> f9e3dd30
{
    auto type = type_t::create_LSC_instance(params);
    auto& instance = lsc_instances.emplace_back();
    instance.uid = global.frame.add_symbol(name, type, pos, &instance);
    instance.unbound = params.get_size();
    instance.parameters = std::move(params);
    instance.parameters.add(inst.parameters);
    instance.mapping = inst.mapping;
    instance.arguments = arguments.size();
    instance.templ = inst.templ;
    for (size_t i = 0; i < arguments.size(); ++i)
        instance.mapping[inst.parameters[i]] = arguments[i];
    return instance;
}

void Document::remove_process(instance_t& instance)
{
    get_globals().frame.remove(instance.uid);
    for (auto itr = processes.cbegin(); itr != processes.cend(); ++itr) {
        if (itr->uid == instance.uid) {
            processes.erase(itr);
            break;
        }
    }
}

void Document::add_process(instance_t& instance, position_t pos)
{
    type_t type;
    instance_t& process = processes.emplace_back(instance);
    if (process.unbound == 0)
        type = type_t::create_process(process.templ->frame);
    else
        type = type_t::create_process_set(instance.uid.get_type());
    process.uid = global.frame.add_symbol(instance.uid.get_name(), type, pos, &process);
}

bool Document::queries_empty() const { return queries.empty(); }

void Document::add_gantt(declarations_t* context, gantt_t g) { context->ganttChart.push_back(std::move(g)); }

void Document::add_query(query_t query) { queries.push_back(std::move(query)); }

options_t& Document::get_options() { return model_options; }

void Document::set_options(const options_t& options) { model_options = options; }

// Add a regular variable
variable_t* Document::add_variable(declarations_t* context, type_t type, const std::string& name, expression_t initial,
                                   position_t pos)
{
<<<<<<< HEAD
    auto* var = add_variable(context->variables, context->frame, std::move(type), name, pos);
=======
    variable_t* var = add_variable(context->variables, context->frame, std::move(type), name, pos);
>>>>>>> f9e3dd30
    var->init = std::move(initial);
    return var;
}

variable_t* Document::add_variable_to_function(function_t* function, frame_t frame, type_t type,
                                               const std::string& name, expression_t initial, position_t pos)
{
    variable_t* var = add_variable(function->variables, std::move(frame), std::move(type), name, pos);
    var->init = std::move(initial);
    return var;
}

// Add a regular variable
variable_t* Document::add_variable(std::list<variable_t>& variables, frame_t frame, type_t type,
                                   const std::string& name, position_t pos)
{
    bool duplicate = frame.contains(name);
    // Add variable
    variable_t& var = variables.emplace_back();
    // Add symbol
    var.uid = frame.add_symbol(name, std::move(type), pos, &var);
    if (duplicate)
        throw DuplicateDefinitionError(name);
    return &var;
}

void Document::copy_variables_from_to(const template_t* from, template_t* to) const
{
    for (auto&& var : from->variables) {
        to->variables.push_back(var);
        to->frame.add(var.uid);
    }
}

void Document::copy_functions_from_to(const template_t* from, template_t* to) const
{
    // TODO to be implemented and to be used in Translator::lscProcBegin (see Translator.cpp)
}

void Document::add_progress_measure(declarations_t* context, expression_t guard, expression_t measure)
{
    context->progress.emplace_back(std::move(guard), std::move(measure));
}

static void visit(DocumentVisitor& visitor, frame_t frame)
{
    for (size_t i = 0; i < frame.get_size(); ++i) {
        type_t type = frame[i].get_type();

        if (type.get_kind() == TYPEDEF) {
            visitor.visitTypeDef(frame[i]);
            continue;
        }

        void* data = frame[i].get_data();
        type = type.strip_array();

        if ((type.is(Constants::INT) || type.is(Constants::STRING) || type.is(Constants::DOUBLE) ||
             type.is(Constants::BOOL) || type.is(CLOCK) || type.is(CHANNEL) || type.is(SCALAR) ||
             type.get_kind() == RECORD) &&
            data != nullptr)  // <--- ignore parameters
        {
            visitor.visitVariable(*static_cast<variable_t*>(data));
        } else if (type.is(LOCATION)) {
            visitor.visitLocation(*static_cast<location_t*>(data));
        } else if (type.is(LOCATION_EXPR)) {
            visitor.visitLocation(*static_cast<location_t*>(data));
        } else if (type.is(FUNCTION)) {
            visitor.visitFunction(*static_cast<function_t*>(data));
        } else if (type.is(FUNCTION_EXTERNAL)) {
            // we cannot look inside a external function, skip.
        } else if (type.is(INSTANCE_LINE)) {
            visitor.visitInstanceLine(*static_cast<instance_line_t*>(data));
        }
    }
}

void visitTemplate(template_t& t, DocumentVisitor& visitor)
{
    if (visitor.visitTemplateBefore(t)) {
        visit(visitor, t.frame);
        for (auto& edge : t.edges)
            visitor.visitEdge(edge);
        for (auto& message : t.messages)
            visitor.visitMessage(message);
        for (auto& update : t.updates)
            visitor.visitUpdate(update);
        for (auto& cond : t.conditions)
            visitor.visitCondition(cond);
        visitor.visitTemplateAfter(t);
    }
}

void Document::accept(DocumentVisitor& visitor)
{
    visitor.visitDocBefore(*this);
    visit(visitor, global.frame);
    for (auto& templ : templates)
        visitTemplate(templ, visitor);
    for (auto& templ : dyn_templates)
        visitTemplate(templ, visitor);

    for (size_t i = 0; i < global.frame.get_size(); ++i) {
        type_t type = global.frame[i].get_type();
        void* data = global.frame[i].get_data();
        type = type.strip_array();
        if (type.is(PROCESS) || type.is(PROCESS_SET)) {
            visitor.visitProcess(*static_cast<instance_t*>(data));
        } else if (type.is(INSTANCE)) {
            visitor.visitInstance(*static_cast<instance_t*>(data));
        } else if (type.is(LSC_INSTANCE)) {
            visitor.visitInstance(*static_cast<instance_t*>(data));
        }
    }

    for (auto&& decl : global.iodecl)
        visitor.visitIODecl(decl);

    // Maybe not ideal place for this:
    for (auto&& progress : global.progress)
        visitor.visitProgressMeasure(progress);

    for (auto&& gantt : global.ganttChart)
        visitor.visitGanttChart(gantt);

    visitor.visitDocAfter(*this);
}

<<<<<<< HEAD
void Document::set_before_update(expression_t e) { before_update = std::move(e); }

expression_t& Document::get_before_update() { return before_update; }

void Document::set_after_update(expression_t e) { after_update = std::move(e); }

expression_t& Document::get_after_update() { return after_update; }

=======
>>>>>>> f9e3dd30
void Document::begin_chan_priority(expression_t chan)
{
    hasPriorities |= true;
    chan_priority_t priorities;
    priorities.head = std::move(chan);
    chan_priorities.push_back(priorities);
}

void Document::add_chan_priority(char separator, expression_t chan)
{
    assert(separator == ',' || separator == '<');
    chan_priority_t::tail_t& tail = chan_priorities.back().tail;
    tail.emplace_back(separator, std::move(chan));
}

void Document::set_proc_priority(const std::string& name, int priority)
{
    hasPriorities |= (priority != 0);
    proc_priority[name] = priority;
}

int Document::get_proc_priority(const char* name) const
{
    auto it = proc_priority.find(name);
    assert(it != proc_priority.end());
    return it->second;
}

void Document::add_position(uint32_t position, uint32_t offset, uint32_t line, std::shared_ptr<std::string> path)
{
    positions.add(position, offset, line, std::move(path));
}

const position_index_t::line_t& Document::find_position(uint32_t position) const { return positions.find(position); }

void Document::add_channel(bool is_broadcast) { hasNonBroadcastChan |= !is_broadcast; }

void Document::add_error(position_t position, std::string msg, std::string context)
{
    errors.emplace_back(positions.find(position.start), positions.find(position.end), position, std::move(msg),
                        std::move(context));
}

void Document::add_warning(position_t position, std::string msg, std::string context)
{
    warnings.emplace_back(positions.find(position.start), positions.find(position.end), position, std::move(msg),
                          std::move(context));
}

iodecl_t* Document::add_io_decl()
{
    global.iodecl.emplace_back();
    return &global.iodecl.back();
}

void Document::set_supported_methods(const SupportedMethods& supported_methods)
{
    this->supported_methods = supported_methods;
}<|MERGE_RESOLUTION|>--- conflicted
+++ resolved
@@ -40,15 +40,6 @@
 using namespace UTAP;
 using namespace Constants;
 
-<<<<<<< HEAD
-=======
-using std::list;
-using std::vector;
-using std::string;
-using std::ostream;
-using std::deque;
-
->>>>>>> f9e3dd30
 static const char* const unsupported = "Internal error: Feature not supported in this mode.";
 static const char* const invalid_type = "$Invalid_type";
 
@@ -131,11 +122,7 @@
     return os;
 }
 
-<<<<<<< HEAD
 bool declarations_t::add_function(type_t type, const std::string& name, position_t pos, function_t*& fun)
-=======
-bool declarations_t::add_function(type_t type, const string& name, position_t pos, function_t*& fun)
->>>>>>> f9e3dd30
 {
     bool duplicate = frame.contains(name);
     fun = &functions.emplace_back();
@@ -388,19 +375,13 @@
  * at the same location.
  * a message, update or condition must be in only one simregion.
  */
-const std::vector<simregion_t> template_t::get_simregions()
+std::vector<simregion_t> template_t::get_simregions()
 {
     // cout <<"=======LSC: get_simregions=======\n";
     // Copy the numbers of messages, conditions and updates from the scenario
-<<<<<<< HEAD
-    std::deque<int> m_nr = collect(std::mem_fn(&message_t::get_nr), messages);
-    std::deque<int> c_nr = collect(std::mem_fn(&condition_t::get_nr), conditions);
-    std::deque<int> u_nr = collect(std::mem_fn(&update_t::get_nr), updates);
-=======
-    deque<uint32_t> m_nr = collect(std::mem_fn(&message_t::get_nr), messages);
-    deque<uint32_t> c_nr = collect(std::mem_fn(&condition_t::get_nr), conditions);
-    deque<uint32_t> u_nr = collect(std::mem_fn(&update_t::get_nr), updates);
->>>>>>> f9e3dd30
+    auto m_nr = collect(std::mem_fn(&message_t::get_nr), messages);
+    auto c_nr = collect(std::mem_fn(&condition_t::get_nr), conditions);
+    auto u_nr = collect(std::mem_fn(&update_t::get_nr), updates);
 
     auto simregions = std::vector<simregion_t>{};
     simregions.reserve(m_nr.size());
@@ -558,7 +539,7 @@
  */
 std::vector<simregion_t> instance_line_t::getSimregions(const std::vector<simregion_t>& simregions)
 {
-    std::vector<simregion_t> i_simregions;
+    auto i_simregions = std::vector<simregion_t>{};
     // get the simregions anchored to this instance
     for (const auto& reg : simregions) {
         const message_t* m = reg.message;
@@ -781,13 +762,8 @@
  *  method does not check for duplicate declarations. An instance with
  *  the same name and parameters is added as well.
  */
-<<<<<<< HEAD
 template_t& Document::add_template(const std::string& name, const frame_t& params, position_t position,
                                    const bool is_TA, const std::string& typeLSC, const std::string& mode)
-=======
-template_t& Document::add_template(const string& name, const frame_t& params, position_t position, const bool is_TA,
-                                   const string& typeLSC, const string& mode)
->>>>>>> f9e3dd30
 {
     type_t type = (is_TA) ? type_t::create_instance(params) : type_t::create_LSC_instance(params);
     template_t& templ = templates.emplace_back();
@@ -861,13 +837,8 @@
     return &(*it);
 }
 
-<<<<<<< HEAD
 instance_t& Document::add_instance(const std::string& name, instance_t& inst, frame_t params,
                                    const std::vector<expression_t>& arguments, position_t pos)
-=======
-instance_t& Document::add_instance(const string& name, instance_t& inst, const frame_t& params,
-                                   const vector<expression_t>& arguments, position_t pos)
->>>>>>> f9e3dd30
 {
     type_t type = type_t::create_instance(params);
     instance_t& instance = instances.emplace_back();
@@ -883,13 +854,8 @@
     return instance;
 }
 
-<<<<<<< HEAD
 instance_t& Document::add_LSC_instance(const std::string& name, instance_t& inst, frame_t params,
                                        const std::vector<expression_t>& arguments, position_t pos)
-=======
-instance_t& Document::add_LSC_instance(const string& name, instance_t& inst, const frame_t& params,
-                                       const vector<expression_t>& arguments, position_t pos)
->>>>>>> f9e3dd30
 {
     auto type = type_t::create_LSC_instance(params);
     auto& instance = lsc_instances.emplace_back();
@@ -941,11 +907,7 @@
 variable_t* Document::add_variable(declarations_t* context, type_t type, const std::string& name, expression_t initial,
                                    position_t pos)
 {
-<<<<<<< HEAD
     auto* var = add_variable(context->variables, context->frame, std::move(type), name, pos);
-=======
-    variable_t* var = add_variable(context->variables, context->frame, std::move(type), name, pos);
->>>>>>> f9e3dd30
     var->init = std::move(initial);
     return var;
 }
@@ -1074,17 +1036,6 @@
     visitor.visitDocAfter(*this);
 }
 
-<<<<<<< HEAD
-void Document::set_before_update(expression_t e) { before_update = std::move(e); }
-
-expression_t& Document::get_before_update() { return before_update; }
-
-void Document::set_after_update(expression_t e) { after_update = std::move(e); }
-
-expression_t& Document::get_after_update() { return after_update; }
-
-=======
->>>>>>> f9e3dd30
 void Document::begin_chan_priority(expression_t chan)
 {
     hasPriorities |= true;
