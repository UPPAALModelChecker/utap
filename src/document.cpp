// -*- mode: C++; c-file-style: "stroustrup"; c-basic-offset: 4; indent-tabs-mode: nil; -*-

/* libutap - Uppaal Timed Automata Parser.
   Copyright (C) 2002-2006 Uppsala University and Aalborg University.

   This library is free software; you can redistribute it and/or
   modify it under the terms of the GNU Lesser General Public License
   as published by the Free Software Foundation; either version 2.1 of
   the License, or (at your option) any later version.

   This library is distributed in the hope that it will be useful, but
   WITHOUT ANY WARRANTY; without even the implied warranty of
   MERCHANTABILITY or FITNESS FOR A PARTICULAR PURPOSE.  See the GNU
   Lesser General Public License for more details.

   You should have received a copy of the GNU Lesser General Public
   License along with this library; if not, write to the Free Software
   Foundation, Inc., 59 Temple Place, Suite 330, Boston, MA 02111-1307
   USA
*/

#include "utap/document.h"

#include "utap/builder.h"
#include "utap/statement.h"

<<<<<<< HEAD
#include <functional>  // std::bind
#include <iostream>
=======
#include <functional>  // std::mem_fn
>>>>>>> 76928ab9
#include <sstream>
#include <stack>
#include <utility>  // declval
#include <cassert>

#ifdef __MINGW32__
#include <windows.h>
#elif defined(__linux__) || defined(__APPLE__)
#include <dlfcn.h>
#endif

using namespace UTAP;
using namespace Constants;

using std::list;
using std::stack;
using std::vector;
using std::map;
using std::pair;
using std::make_pair;
using std::min;
using std::max;
using std::set;
using std::string;
using std::ostream;
using std::deque;

static const char* const unsupported = "Internal error: Feature not supported in this mode.";
static const char* const invalid_type = "$Invalid_type";

template <typename T, typename = void>
struct has_print_indent : std::false_type
{};

template <typename T>
struct has_print_indent<
    T, std::void_t<decltype(std::declval<T&>().print(std::declval<std::ostream&>, std::declval<const std::string&>))>>
    : std::true_type
{};

template <typename T>
constexpr auto has_print_indent_v = has_print_indent<T>::value;

template <typename Item>
std::string stringify_t<Item>::str() const
{
    auto os = std::ostringstream{};
    static_cast<const Item*>(this)->print(os);
    return os.str();
}

template <typename Item>
std::string stringify_t<Item>::str(const std::string& indent) const
{
    auto os = std::ostringstream{};
    if constexpr (has_print_indent_v<Item>)
        static_cast<const Item*>(this)->print(os, indent);
    else
        static_cast<const Item*>(this)->print(os);
    return os.str();
}

namespace UTAP {                               // Clang suggests stringify_t<chan_priority_t> to be in UTAP namespace
template struct stringify_t<chan_priority_t>;  // explicit instantiation to generate implementation
}

std::ostream& location_t::print(std::ostream& os) const
{
    os << "LOCATION (" << uid.get_name() << ", ";
    invariant.print(os) << ", ";
    exp_rate.print(os) << ')';
    return os;
}

std::ostream& edge_t::print(std::ostream& os) const
{
    os << "EDGE (";
    src->print(os) << ' ';
    dst->print(os) << ")\n";
    os << "\t";
    guard.print(os) << ", ";
    sync.print(os) << ", ";
    assign.print(os);
    return os;
}

std::ostream& function_t::print(std::ostream& os) const
{
    auto type = uid.get_type();                                         // the function type/signature
    type.get(0).print(os) << ' '                                        // return type
                          << uid.get_name() << '(';                     // function name
    if (type.size() > 1) {                                              // has arguments
        type.get(1).print_declaration(os) << ' ' << type.get_label(1);  // first parameter type and name
        for (uint32_t i = 2; i < type.size(); ++i)                      // remaining parameters
            type.get(i).print_declaration(os << ", ") << ' ' << type.get_label(i);
    }
    os << ")\n{\n";  // open function body
    for (auto& variable : variables)
        variable.print(os << "    ") << ";\n";
    os << body->str(INDENT);
    return os << "}";
}

std::ostream& variable_t::print(std::ostream& os) const
{
    string type = uid.get_type().declaration();
    if (uid.get_type().is_array()) {
        auto i = type.find('[');
        assert(i != std::string::npos);
        os << type.substr(0, i) << ' ' << uid.get_name() << type.substr(i, type.length() - i);
    } else {
        os << type << " " << uid.get_name();
    }
    if (!init.empty())
        init.print(os << " = ");
    return os;
}

bool declarations_t::add_function(type_t type, string name, position_t pos, function_t*& fun)
{
    bool duplicate = frame.contains(name);
    fun = &functions.emplace_back();
    fun->uid = frame.add_symbol(name, type, pos, fun);  // Add symbol
    return !duplicate;
}

std::ostream& declarations_t::print(std::ostream& os, bool global) const
{
    print_constants(os) << "\n";
    print_typedefs(os) << "\n";
    print_variables(os, global) << "\n";
    print_functions(os);
    return os;
}

std::string declarations_t::str(bool global) const
{
    auto os = std::ostringstream{};
    print(os, global);
    return os.str();
}

std::ostream& declarations_t::print_constants(std::ostream& os) const
{
    if (!variables.empty()) {
        bool first = true;
        for (const auto& variable : variables) {
            if (variable.uid.get_type().get_kind() == CONSTANT) {
                if (first) {
                    os << "// constants\n";
                    first = false;
                }
                variable.print(os) << ";\n";
            }
        }
    }
    return os;
}

std::ostream& declarations_t::print_typedefs(std::ostream& os) const
{
    bool first = true;
    for (auto& symbol : frame) {
        if (symbol.get_type().get_kind() == TYPEDEF) {
            if (first) {
                os << "// type definitions\n";
                first = false;
            }
            symbol.get_type().print_declaration(os) << ";\n";
        }
    }
    return os;
}

std::ostream& declarations_t::print_variables(std::ostream& os, bool global) const
{
    if (!variables.empty()) {
        os << "// variables\n";
        for (const auto& var : variables)
            if (var.uid.get_type().get_kind() != CONSTANT)
                var.print(os) << ";\n";
    }
    return os;
}

std::ostream& declarations_t::print_functions(std::ostream& os) const
{
    if (!functions.empty()) {
        os << "// functions\n";
        for (const auto& fun : functions)
            fun.print(os) << "\n\n";
    }
    return os;
}

std::ostream& instance_t::print_mapping(std::ostream& os) const
{
    for (const auto& [symbol, expr] : mapping)
        os << symbol.get_name() << " = " << expr.str() << "\n";
    return os;
}

std::ostream& instance_t::print_parameters(std::ostream& os) const
{
    auto b = std::begin(parameters), e = std::end(parameters);
    if (b != e) {
        b->get_type().print_declaration(os) << " " << b->get_name();
        while (++b != e)
            b->get_type().print_declaration(os << ", ") << " " << b->get_name();
    }
    return os;
}

std::ostream& instance_t::print_arguments(std::ostream& os) const
{
    auto b = std::begin(parameters), e = std::end(parameters);
    if (b != e) {
        auto itr = mapping.find(*b);
        assert(itr != std::end(mapping));
        itr->second.print(os);
        while (++b != e) {
            itr = mapping.find(*b);
            assert(itr != std::end(mapping));
            itr->second.print(os << ", ");
        }
    }
    return os;
}

std::string instance_t::mapping_str() const
{
    auto os = std::ostringstream{};
    print_mapping(os);
    return os.str();
}

std::string instance_t::parameters_str() const
{
    auto os = std::ostringstream{};
    print_parameters(os);
    return os.str();
}

std::string instance_t::arguments_str() const
{
    auto os = std::ostringstream{};
    print_arguments(os);
    return os.str();
}

location_t& template_t::add_location(const string& name, expression_t inv, expression_t er, position_t pos)
{
    bool duplicate = frame.contains(name);
    auto& loc = locations.emplace_back();
    loc.uid = frame.add_symbol(name, type_t::create_primitive(LOCATION), pos, &loc);
    loc.nr = locations.size() - 1;
    loc.invariant = inv;
    loc.exp_rate = er;
    if (duplicate) {
        throw DuplicateDefinitionError(name);
    }
    return loc;
}

// FIXME: like for unnamed locations, a name is autegenerated
// this name may conflict with user-defined names
branchpoint_t& template_t::add_branchpoint(const string& name, position_t pos)
{
    bool duplicate = frame.contains(name);
    auto& branchpoint = branchpoints.emplace_back();
    branchpoint.uid = frame.add_symbol(name, type_t::create_primitive(BRANCHPOINT), pos, &branchpoint);
    branchpoint.bpNr = branchpoints.size() - 1;
    if (duplicate) {
        throw DuplicateDefinitionError(name);
    }
    return branchpoint;
}

edge_t& template_t::add_edge(symbol_t src, symbol_t dst, bool control, string actname)
{
    int32_t nr = edges.empty() ? 0 : edges.back().nr + 1;
    edges.push_back(edge_t());
    if (src.get_type().is_location()) {
        edges.back().src = static_cast<location_t*>(src.get_data());
        edges.back().srcb = 0;
    } else {
        edges.back().src = 0;
        edges.back().srcb = static_cast<branchpoint_t*>(src.get_data());
    }
    if (dst.get_type().is_location()) {
        edges.back().dst = static_cast<location_t*>(dst.get_data());
        edges.back().dstb = 0;
    } else {
        edges.back().dst = 0;
        edges.back().dstb = static_cast<branchpoint_t*>(dst.get_data());
    }

    edges.back().control = control;
    edges.back().actname = std::move(actname);
    edges.back().nr = nr;
    return edges.back();
}

// LSC
instance_line_t& template_t::add_instance_line()
{
    // bool duplicate = frame.get_index_of(name) != -1;

    instances.push_back(instance_line_t());
    instance_line_t& instance = instances.back();
    // instance.uid = frame.add_symbol(name, type_t::create_primitive(INSTANCELINE), &instance);
    instance.instanceNr = instances.size() - 1;

    //    if (duplicate)
    //    {
    //        throw TypeException(boost::format("$Duplicate_definition_of %1%") % name);
    //    }

    return instance;
}

message_t& template_t::add_message(symbol_t src, symbol_t dst, int loc, bool pch)
{
    int32_t nr = messages.empty() ? 0 : messages.back().nr + 1;
    messages.push_back(message_t());
    messages.back().src = static_cast<instance_line_t*>(src.get_data());
    messages.back().dst = static_cast<instance_line_t*>(dst.get_data());
    messages.back().location = loc;
    messages.back().isInPrechart = pch;
    messages.back().nr = nr;
    return messages.back();
}

update_t& template_t::add_update(symbol_t anchor, int loc, bool pch)
{
    int32_t nr = updates.empty() ? 0 : updates.back().nr + 1;
    updates.push_back(update_t());
    updates.back().anchor = static_cast<instance_line_t*>(anchor.get_data());
    updates.back().location = loc;
    updates.back().isInPrechart = pch;
    updates.back().nr = nr;
    return updates.back();
}

condition_t& template_t::add_condition(vector<symbol_t> anchors, int loc, bool pch, bool isHot)
{
    int32_t nr = conditions.empty() ? 0 : conditions.back().nr + 1;
    auto& condition = conditions.emplace_back();

    for (auto& anchor : anchors) {
        condition.anchors.push_back(static_cast<instance_line_t*>(anchor.get_data()));  // TODO
    }
    condition.location = loc;
    condition.isInPrechart = pch;
    condition.nr = nr;
    condition.isHot = isHot;
    return condition;
}

template <typename Fn, typename Element, typename Res = std::invoke_result_t<Fn, Element>>
deque<Res> collect(Fn&& fn, const deque<Element>& elements)
{
    auto res = std::deque<Res>{};
    std::transform(std::begin(elements), std::end(elements), std::back_inserter(res), std::forward<Fn>(fn));
    return res;
}

/**
 * returns the simregions of an LSC scenario.
 * A simregion is a simultaneous region containing
 * 1 or 0 message,
 * 1 or 0 update and
 * 1 or 0 condition,
 * at the same location.
 * a message, update or condition must be in only one simregion.
 */
const vector<simregion_t> template_t::get_simregions()
{
    // cout <<"=======LSC: get_simregions=======\n";
    // Copy the numbers of messages, conditions and updates from the scenario
    deque<int> m_nr = collect(std::mem_fn(&message_t::get_nr), messages);
    deque<int> c_nr = collect(std::mem_fn(&condition_t::get_nr), conditions);
    deque<int> u_nr = collect(std::mem_fn(&update_t::get_nr), updates);

    vector<simregion_t> simregions;
    simregions.reserve(m_nr.size());

    /**
     * iterates over messages
     */
    for (auto& message_nr : m_nr) {
        simregion_t s = simregion_t();
        s.set_message(messages, message_nr);

        instance_line_t* source = s.message->src;
        instance_line_t* target = s.message->dst;
        int y = s.message->location;
        /**
         * we give priority to the condition on the target, if there is also one
         * in the source, it must be part of another simregion
         */
        if (get_condition(*target, y, s.condition)) {
            for (auto c_itr = c_nr.begin(); c_itr != c_nr.end(); ++c_itr) {
                if (*c_itr == s.condition->nr) {
                    c_nr.erase(c_itr);
                    break;
                }
            }
        } else if (get_condition(*source, y, s.condition)) {
            for (auto c_itr = c_nr.begin(); c_itr != c_nr.end(); ++c_itr) {
                if (*c_itr == s.condition->nr) {
                    c_nr.erase(c_itr);
                    break;
                }
            }
        }
        if (get_update(*target, y, s.update)) {
            for (auto u_itr = u_nr.begin(); u_itr != u_nr.end(); ++u_itr) {
                if (*u_itr == s.update->nr) {
                    u_nr.erase(u_itr);
                    break;
                }
            }
        } else if (get_update(*source, y, s.update)) {
            for (auto u_itr = u_nr.begin(); u_itr != u_nr.end(); ++u_itr) {
                if (*u_itr == s.update->nr) {
                    u_nr.erase(u_itr);
                    break;
                }
            }
        }
        s.nr = simregions.size();
        simregions.push_back(std::move(s));
    }

    /**
     * iterates over remaining conditions
     */
    for (auto& c_itr : c_nr) {
        auto s = simregion_t{};
        s.set_condition(conditions, c_itr);

        int y = s.condition->location;
        if (get_update(s.condition->anchors, y, s.update)) {
            for (auto u_itr = u_nr.begin(); u_itr != u_nr.end(); ++u_itr) {
                if (*u_itr == s.update->nr) {
                    u_nr.erase(u_itr);
                    break;
                }
            }
        }
        s.nr = simregions.size();
        simregions.push_back(s);
    }

    /**
     * iterates over remaining updates
     */
    for (auto& u_itr : u_nr) {
        auto s = simregion_t();
        s.set_update(updates, u_itr);
        s.nr = simregions.size();
        simregions.push_back(s);
    }

    /*// cout << "-----unordered simregions-----\n";
    for (unsigned int i = 0; i < simregions.size(); ++i){
        // cout << simregions[i].str() << " " << simregions[i].nr<< "\n";
    } //test OK*/

    return simregions;
}

/**
 * gets the condition on the given instance, at y location,
 * returns false if there isn't any
 */
bool template_t::get_condition(instance_line_t& instance, int y, condition_t*& simCondition)
{
    for (auto& condition : conditions) {
        if (condition.location == y) {
            for (auto& anchor : condition.anchors) {
                instance_line_t* instancej = anchor;
                if (instancej->instanceNr == instance.instanceNr) {
                    simCondition = &condition;
                    return true;
                }
            }
        }
    }
    return false;
}

/**
 * gets the update on the given instance at y location,
 * returns false if there isn't any
 */
bool template_t::get_update(instance_line_t& instance, int y, update_t*& simUpdate)
{
    for (auto& update : updates) {
        if (update.location == y) {
            if (update.anchor->instanceNr == instance.instanceNr) {
                simUpdate = &update;
                return true;
            }
        }
    }
    return false;
}

/**
 * gets the first update on one of the given instances, at y location
 * (in simUpdate), returns false if there isn't any
 */
bool template_t::get_update(vector<instance_line_t*>& instances, int y, update_t*& simUpdate)
{
    update_t update;
    for (auto& instance : instances) {
        if (get_update(*instance, y, simUpdate))
            return true;
    }
    return false;
}

void instance_line_t::add_parameters(instance_t& inst, frame_t params, const vector<expression_t>& arguments1)
{
    unbound = params.get_size();
    parameters = params;
    parameters.add(inst.parameters);
    mapping = inst.mapping;
    arguments = arguments1.size();
    templ = inst.templ;

    for (size_t i = 0; i < arguments1.size(); i++) {
        mapping[inst.parameters[i]] = arguments1[i];
    }
}
/**
 * return the simregions anchored to this instance,
 * ordered by location number
 */
vector<simregion_t> instance_line_t::getSimregions(const vector<simregion_t>& simregions)
{
    vector<simregion_t> i_simregions;
    // get the simregions anchored to this instance
    for (const auto& reg : simregions) {
        const message_t* m = reg.message;
        if (!m->empty() && (m->src->instanceNr == this->instanceNr || m->dst->instanceNr == this->instanceNr)) {
            i_simregions.push_back(reg);
            continue;
        }

        const update_t* u = reg.update;
        if (!u->empty() && u->anchor->instanceNr == this->instanceNr) {
            i_simregions.push_back(reg);
            continue;
        }

        const condition_t* c = reg.condition;
        if (!c->empty()) {
            for (auto* instance : c->anchors) {
                if (instance->instanceNr == this->instanceNr) {
                    i_simregions.push_back(reg);
                    break;
                }
            }
        }
    }
    // ordering the simregions by location number
    sort(i_simregions.begin(), i_simregions.end(), compare_simregion());

    //    std::cout << "--------instance--------\n";
    //    for (auto& reg : i_simregions) {
    //        std::cout << reg.str() << " " << reg.getLoc() << " " << reg.isInPrechart()<<"\n";
    //    } //test OK

    return i_simregions;
}

int simregion_t::getLoc() const
{
    if (has_message())
        return message->location;
    if (has_condition())
        return condition->location;
    if (has_update())
        return update->location;
    assert(false);
    return -1;  // should not happen
}

bool simregion_t::isInPrechart() const
{
    if (has_message())
        return message->isInPrechart;
    if (has_condition())
        return condition->isInPrechart;
    if (has_update())
        return update->isInPrechart;
    assert(false);
    return false;  // should not happen
}

void simregion_t::set_message(std::deque<message_t>& messages, int nr)
{
    for (auto& message : messages) {
        if (message.nr == nr) {
            this->message = &message;
            return;
        }
    }
}

void simregion_t::set_condition(std::deque<condition_t>& conditions, int nr)
{
    for (auto& condition : conditions) {
        if (condition.nr == nr) {
            this->condition = &condition;
            return;
        }
    }
}

void simregion_t::set_update(std::deque<update_t>& updates, int nr)
{
    for (auto& update : updates) {
        if (update.nr == nr) {
            this->update = &update;
            return;
        }
    }
}

std::ostream& simregion_t::print(std::ostream& os) const
{
    os << "s(";
    auto need_sep = false;
    if (has_message()) {
        message->label.print(os << "m:");
        need_sep = true;
    }
    if (has_condition()) {
        if (need_sep)
            os << " ";
        else
            need_sep = true;
        os << "c:";
        if (condition->isHot)
            os << " HOT ";
        condition->label.print(os);
    }
    if (has_update()) {
        if (need_sep)
            os << " ";
        update->label.print(os << "u:");
    }
    return os << ")";
}

inline auto find_simregion_by_nr(int nr)
{
    return [nr](const simregion_t& reg) { return reg.nr == nr; };
}

void cut_t::erase(const simregion_t& s)
{
    simregions.erase(std::remove_if(simregions.begin(), simregions.end(), find_simregion_by_nr(nr)), simregions.end());
}
bool cut_t::contains(const simregion_t& s) const
{
    return std::find_if(simregions.begin(), simregions.end(), find_simregion_by_nr(nr)) != simregions.end();
}

/**
 * returns true if the cut is in the prechart,
 * given one of the following simregions.
 * if one of the following simregions is not in the prechart,
 * then all following simregions aren't in the prechart (because of the
 * construction of the partial order),
 * and the cut is not in the prechart (but can contain only simregions
 * that are in the prechart, if it is the limit between the prechart
 * and the mainchart)
 */
bool cut_t::isInPrechart(const simregion_t& fSimregion) const
{
    if (!isInPrechart())
        return false;
    if (!fSimregion.isInPrechart())
        return false;
    return true;
}

bool cut_t::isInPrechart() const
{
    for (auto& sim : simregions)
        if (!sim.isInPrechart())
            return false;
    return true;
}

bool cut_t::equals(const cut_t& y) const
{
    if (simregions.size() != y.simregions.size())
        return false;
    auto ycopy = y.simregions;
    for (const auto& s : simregions)
        ycopy.erase(std::remove_if(ycopy.begin(), ycopy.end(), find_simregion_by_nr(s.nr)), ycopy.end());
    return ycopy.empty();
}

std::ostream& cut_t::print(std::ostream& os) const
{
    os << "CUT(";
    if (auto b = simregions.begin(), e = simregions.end(); b != e) {
        b->print(os);
        while (++b != e)
            b->print(os << " ");
    }
    return os << ")";
};

/**
 * return true if the LSC is of invariant mode
 */
bool template_t::is_invariant()
{
    if (isTA)
        return false;
    return mode == "invariant";
}

std::ostream& chan_priority_t::print(std::ostream& os) const
{
    os << "chan priority ";
    auto head_s = head.str();
    if (head_s.empty())
        head_s = "default";

    os << head_s;
    for (const auto& [ch, expr] : tail) {
        if (ch == '<')
            os << ' ';
        os << ch << ' ';
        expr.print(os);
    }
    return os;
}

Document::Document()
{
    global.frame = frame_t::create();
#ifdef ENABLE_CORA
    addVariable(&global, type_t::create_primitive(COST), "cost", expression_t());
#endif
}

void Document::add(library_t&& lib) { libraries.push_back(std::move(lib)); }

library_t& Document::last_library()
{
    if (libraries.empty())
        throw std::runtime_error("$No_library_loaded");
    return libraries.back();
}

/** Creates and returns a new template. The template is created with
 *  the given name and parameters and added to the global frame. The
 *  method does not check for duplicate declarations. An instance with
 *  the same name and parameters is added as well.
 */
template_t& Document::add_template(const string& name, frame_t params, position_t position, const bool isTA,
                                   const string& typeLSC, const string& mode)
{
    type_t type = (isTA) ? type_t::create_instance(params) : type_t::create_LSC_instance(params);
    template_t& templ = templates.emplace_back();
    templ.parameters = params;
    templ.frame = frame_t::create(global.frame);
    templ.frame.add(params);
    templ.templ = &templ;
    templ.uid = global.frame.add_symbol(name, type, position, (instance_t*)&templ);
    templ.arguments = 0;
    templ.unbound = params.get_size();
    templ.isTA = isTA;
    templ.dynamic = false;
    // LSC
    templ.type = typeLSC;
    templ.mode = mode;
    return templ;
}

template_t& Document::add_dynamic_template(const std::string& name, frame_t params, position_t pos)
{
    type_t type = type_t::create_instance(params);
    dyn_templates.emplace_back();
    template_t& templ = dyn_templates.back();
    templ.parameters = params;
    templ.frame = frame_t::create(global.frame);
    templ.frame.add(params);
    templ.templ = &templ;
    templ.uid = global.frame.add_symbol(name, type, pos, (instance_t*)&templ);
    templ.arguments = 0;
    templ.unbound = params.get_size();
    templ.isTA = true;
    templ.dynamic = true;
    templ.dynindex = dyn_templates.size() - 1;
    templ.isDefined = false;
    return templ;
}

std::vector<template_t*>& Document::get_dynamic_templates()
{
    if (dyn_templates_vec.size() != dyn_templates.size()) {
        dyn_templates_vec.clear();
        dyn_templates_vec.reserve(dyn_templates.size());
        for (auto&& t : dyn_templates)
            dyn_templates_vec.push_back(&t);
    }
    return dyn_templates_vec;
}

inline auto equal_name(const std::string& name)
{
    return [&name](const auto& e) { return (e.uid.get_name() == name); };
}

const template_t* Document::find_template(const std::string& name) const
{
    auto has_name = equal_name(name);
    auto it = std::find_if(templates.begin(), templates.end(), has_name);
    if (it == templates.end()) {
        it = std::find_if(std::begin(dyn_templates), std::end(dyn_templates), has_name);
        if (it == std::end(dyn_templates))
            return nullptr;
    }
    return &(*it);
}

template_t* Document::find_dynamic_template(const std::string& name)
{
    auto it = std::find_if(dyn_templates.begin(), dyn_templates.end(), equal_name(name));
    if (it == std::end(dyn_templates))
        return nullptr;
    return &(*it);
}

instance_t& Document::add_instance(const string& name, instance_t& inst, frame_t params,
                                   const vector<expression_t>& arguments, position_t pos)
{
    type_t type = type_t::create_instance(params);
    instance_t& instance = instances.emplace_back();
    instance.uid = global.frame.add_symbol(name, type, pos, &instance);
    instance.unbound = params.get_size();
    instance.parameters = params;
    instance.parameters.add(inst.parameters);
    instance.mapping = inst.mapping;
    instance.arguments = arguments.size();
    instance.templ = inst.templ;
    for (size_t i = 0; i < arguments.size(); ++i)
        instance.mapping[inst.parameters[i]] = arguments[i];
    return instance;
}

instance_t& Document::add_LSC_instance(const string& name, instance_t& inst, frame_t params,
                                       const vector<expression_t>& arguments, position_t pos)
{
    type_t type = type_t::create_LSC_instance(params);
    instance_t& instance = lsc_instances.emplace_back();
    instance.uid = global.frame.add_symbol(name, type, pos, &instance);
    instance.unbound = params.get_size();
    instance.parameters = params;
    instance.parameters.add(inst.parameters);
    instance.mapping = inst.mapping;
    instance.arguments = arguments.size();
    instance.templ = inst.templ;
    for (size_t i = 0; i < arguments.size(); ++i)
        instance.mapping[inst.parameters[i]] = arguments[i];
    return instance;
}

void Document::remove_process(instance_t& instance)
{
    get_globals().frame.remove(instance.uid);
    for (auto itr = processes.cbegin(); itr != processes.cend(); ++itr) {
        if (itr->uid == instance.uid) {
            processes.erase(itr);
            break;
        }
    }
}

void Document::add_process(instance_t& instance, position_t pos)
{
    type_t type;
    instance_t& process = processes.emplace_back(instance);
    if (process.unbound == 0)
        type = type_t::create_process(process.templ->frame);
    else
        type = type_t::create_process_set(instance.uid.get_type());
    process.uid = global.frame.add_symbol(instance.uid.get_name(), type, pos, &process);
}

void Document::add_gantt(declarations_t* context, gantt_t g) { context->ganttChart.push_back(std::move(g)); }

void Document::add_query(query_t query) { queries.push_back(std::move(query)); }

options_t& Document::get_options() { return model_options; }

void Document::set_options(const options_t& options) { model_options = options; }

queries_t& Document::get_queries() { return queries; }

// Add a regular variable
variable_t* Document::add_variable(declarations_t* context, type_t type, const string& name, expression_t initial,
                                   position_t pos)
{
    variable_t* var = add_variable(context->variables, context->frame, type, name, pos);
    var->init = initial;
    return var;
}

variable_t* Document::add_variable_to_function(function_t* function, frame_t frame, type_t type, const string& name,
                                               expression_t initial, position_t pos)
{
    variable_t* var = add_variable(function->variables, frame, type, name, pos);
    var->init = initial;
    return var;
}

// Add a regular variable
variable_t* Document::add_variable(list<variable_t>& variables, frame_t frame, type_t type, const string& name,
                                   position_t pos)
{
    bool duplicate = frame.contains(name);
    // Add variable
    variable_t& var = variables.emplace_back();
    // Add symbol
    var.uid = frame.add_symbol(name, type, pos, &var);
    if (duplicate)
        throw DuplicateDefinitionError(name);
    return &var;
}

void Document::copy_variables_from_to(const template_t* from, template_t* to) const
{
    for (auto&& var : from->variables) {
        to->variables.push_back(var);
        to->frame.add(var.uid);
    }
}

void Document::copy_functions_from_to(const template_t* from, template_t* to) const
{
    // TODO to be implemented and to be used in Translator::lscProcBegin (see Translator.cpp)
}

void Document::add_progress_measure(declarations_t* context, expression_t guard, expression_t measure)
{
    context->progress.emplace_back(guard, measure);
}

static void visit(DocumentVisitor& visitor, frame_t frame)
{
    for (size_t i = 0; i < frame.get_size(); ++i) {
        type_t type = frame[i].get_type();

        if (type.get_kind() == TYPEDEF) {
            visitor.visitTypeDef(frame[i]);
            continue;
        }

        void* data = frame[i].get_data();
        type = type.strip_array();

        if ((type.is(Constants::INT) || type.is(Constants::STRING) || type.is(Constants::DOUBLE) ||
             type.is(Constants::BOOL) || type.is(CLOCK) || type.is(CHANNEL) || type.is(SCALAR) ||
             type.get_kind() == RECORD) &&
            data != nullptr)  // <--- ignore parameters
        {
            visitor.visitVariable(*static_cast<variable_t*>(data));
        } else if (type.is(LOCATION)) {
            visitor.visitLocation(*static_cast<location_t*>(data));
        } else if (type.is(LOCATION_EXPR)) {
            visitor.visitLocation(*static_cast<location_t*>(data));
        } else if (type.is(FUNCTION)) {
            visitor.visitFunction(*static_cast<function_t*>(data));
        } else if (type.is(FUNCTION_EXTERNAL)) {
            // we cannot look inside a external function, skip.
        } else if (type.is(INSTANCE_LINE)) {
            visitor.visitInstanceLine(*static_cast<instance_line_t*>(data));
        }
    }
}

<<<<<<< HEAD
void Document::accept(DocumentVisitor& visitor)
=======
void visitTemplate(template_t& t, SystemVisitor& visitor)
{
    if (visitor.visitTemplateBefore(t)) {
        visit(visitor, t.frame);
        for (auto& edge : t.edges)
            visitor.visitEdge(edge);
        for (auto& message : t.messages)
            visitor.visitMessage(message);
        for (auto& update : t.updates)
            visitor.visitUpdate(update);
        for (auto& cond : t.conditions)
            visitor.visitCondition(cond);
        visitor.visitTemplateAfter(t);
    }
}

void Document::accept(SystemVisitor& visitor)
>>>>>>> 76928ab9
{
    visitor.visitDocBefore(*this);
    visit(visitor, global.frame);
<<<<<<< HEAD
    for (auto t = templates.begin(); t != templates.end(); ++t) {
        if (visitor.visitTemplateBefore(*t)) {
            visit(visitor, t->frame);
            for_each(t->edges.begin(), t->edges.end(), bind(&DocumentVisitor::visitEdge, &visitor, _1));
            for_each(t->messages.begin(), t->messages.end(), bind(&DocumentVisitor::visitMessage, &visitor, _1));
            for_each(t->updates.begin(), t->updates.end(), bind(&DocumentVisitor::visitUpdate, &visitor, _1));
            for_each(t->conditions.begin(), t->conditions.end(), bind(&DocumentVisitor::visitCondition, &visitor, _1));
            visitor.visitTemplateAfter(*t);
        }
    }

    for (auto t = dyn_templates.begin(); t != dyn_templates.end(); ++t) {
        if (visitor.visitTemplateBefore(*t)) {
            visit(visitor, t->frame);
            for_each(t->edges.begin(), t->edges.end(), bind(&DocumentVisitor::visitEdge, &visitor, _1));
            for_each(t->messages.begin(), t->messages.end(), bind(&DocumentVisitor::visitMessage, &visitor, _1));
            for_each(t->updates.begin(), t->updates.end(), bind(&DocumentVisitor::visitUpdate, &visitor, _1));
            for_each(t->conditions.begin(), t->conditions.end(), bind(&DocumentVisitor::visitCondition, &visitor, _1));
            visitor.visitTemplateAfter(*t);
        }
    }
=======
    for (auto& templ : templates)
        visitTemplate(templ, visitor);
    for (auto& templ : dynamicTemplates)
        visitTemplate(templ, visitor);
>>>>>>> 76928ab9

    for (size_t i = 0; i < global.frame.get_size(); ++i) {
        type_t type = global.frame[i].get_type();
        void* data = global.frame[i].get_data();
        type = type.strip_array();
        if (type.is(PROCESS) || type.is(PROCESS_SET)) {
            visitor.visitProcess(*static_cast<instance_t*>(data));
        } else if (type.is(INSTANCE)) {
            visitor.visitInstance(*static_cast<instance_t*>(data));
        } else if (type.is(LSC_INSTANCE)) {
            visitor.visitInstance(*static_cast<instance_t*>(data));
        }
    }

    for (auto&& decl : global.iodecl)
        visitor.visitIODecl(decl);

    // Maybe not ideal place for this:
    for (auto&& progress : global.progress)
        visitor.visitProgressMeasure(progress);

    for (auto&& gantt : global.ganttChart)
        visitor.visitGanttChart(gantt);

    visitor.visitDocAfter(*this);
}

void Document::set_before_update(expression_t e) { before_update = e; }

expression_t Document::get_before_update() { return before_update; }

void Document::set_after_update(expression_t e) { after_update = e; }

expression_t Document::get_after_update() { return after_update; }

void Document::begin_chan_priority(expression_t chan)
{
    hasPriorities |= true;
    chan_priority_t priorities;
    priorities.head = chan;
    chan_priorities.push_back(priorities);
}

void Document::add_chan_priority(char separator, expression_t chan)
{
    assert(separator == ',' || separator == '<');
    chan_priority_t::tail_t& tail = chan_priorities.back().tail;
    tail.push_back(chan_priority_t::entry(separator, chan));
}

void Document::set_proc_priority(const string& name, int priority)
{
    hasPriorities |= (priority != 0);
    proc_priority[name] = priority;
}

int Document::get_proc_priority(const char* name) const
{
    auto it = proc_priority.find(name);
    assert(it != proc_priority.end());
    return it->second;
}

<<<<<<< HEAD
void Document::add_position(uint32_t position, uint32_t offset, uint32_t line, const std::string& path)
=======
bool Document::hasPriorityDeclaration() const { return hasPriorities; }

void Document::recordStrictInvariant() { hasStrictInv = true; }

bool Document::hasStrictInvariants() const { return hasStrictInv; }

void Document::recordStopWatch() { stopsClock = true; }

bool Document::hasStopWatch() const { return stopsClock; }

bool Document::hasStrictLowerBoundOnControllableEdges() const { return hasStrictLowControlledGuards; }

void Document::recordStrictLowerBoundOnControllableEdges() { hasStrictLowControlledGuards = true; }

void Document::addPosition(uint32_t position, uint32_t offset, uint32_t line, std::shared_ptr<std::string> path)
>>>>>>> 76928ab9
{
    positions.add(position, offset, line, std::move(path));
}

const position_index_t::line_t& Document::find_position(uint32_t position) const { return positions.find(position); }

void Document::add_error(position_t position, std::string msg, std::string context)
{
    errors.emplace_back(positions.find(position.start), positions.find(position.end), position, std::move(msg),
                        std::move(context));
}

void Document::add_warning(position_t position, const std::string& msg, const std::string& context)
{
    warnings.emplace_back(positions.find(position.start), positions.find(position.end), position, msg, context);
}

iodecl_t* Document::add_io_decl()
{
    global.iodecl.emplace_back();
    return &global.iodecl.back();
}

void Document::set_supported_methods(const SupportedMethods& supported_methods)
{
    this->supported_methods = supported_methods;
}<|MERGE_RESOLUTION|>--- conflicted
+++ resolved
@@ -24,12 +24,8 @@
 #include "utap/builder.h"
 #include "utap/statement.h"
 
-<<<<<<< HEAD
-#include <functional>  // std::bind
+#include <functional>  // std::mem_fn
 #include <iostream>
-=======
-#include <functional>  // std::mem_fn
->>>>>>> 76928ab9
 #include <sstream>
 #include <stack>
 #include <utility>  // declval
@@ -1023,10 +1019,7 @@
     }
 }
 
-<<<<<<< HEAD
-void Document::accept(DocumentVisitor& visitor)
-=======
-void visitTemplate(template_t& t, SystemVisitor& visitor)
+void visitTemplate(template_t& t, DocumentVisitor& visitor)
 {
     if (visitor.visitTemplateBefore(t)) {
         visit(visitor, t.frame);
@@ -1042,39 +1035,14 @@
     }
 }
 
-void Document::accept(SystemVisitor& visitor)
->>>>>>> 76928ab9
+void Document::accept(DocumentVisitor& visitor)
 {
     visitor.visitDocBefore(*this);
     visit(visitor, global.frame);
-<<<<<<< HEAD
-    for (auto t = templates.begin(); t != templates.end(); ++t) {
-        if (visitor.visitTemplateBefore(*t)) {
-            visit(visitor, t->frame);
-            for_each(t->edges.begin(), t->edges.end(), bind(&DocumentVisitor::visitEdge, &visitor, _1));
-            for_each(t->messages.begin(), t->messages.end(), bind(&DocumentVisitor::visitMessage, &visitor, _1));
-            for_each(t->updates.begin(), t->updates.end(), bind(&DocumentVisitor::visitUpdate, &visitor, _1));
-            for_each(t->conditions.begin(), t->conditions.end(), bind(&DocumentVisitor::visitCondition, &visitor, _1));
-            visitor.visitTemplateAfter(*t);
-        }
-    }
-
-    for (auto t = dyn_templates.begin(); t != dyn_templates.end(); ++t) {
-        if (visitor.visitTemplateBefore(*t)) {
-            visit(visitor, t->frame);
-            for_each(t->edges.begin(), t->edges.end(), bind(&DocumentVisitor::visitEdge, &visitor, _1));
-            for_each(t->messages.begin(), t->messages.end(), bind(&DocumentVisitor::visitMessage, &visitor, _1));
-            for_each(t->updates.begin(), t->updates.end(), bind(&DocumentVisitor::visitUpdate, &visitor, _1));
-            for_each(t->conditions.begin(), t->conditions.end(), bind(&DocumentVisitor::visitCondition, &visitor, _1));
-            visitor.visitTemplateAfter(*t);
-        }
-    }
-=======
     for (auto& templ : templates)
         visitTemplate(templ, visitor);
-    for (auto& templ : dynamicTemplates)
+    for (auto& templ : dyn_templates)
         visitTemplate(templ, visitor);
->>>>>>> 76928ab9
 
     for (size_t i = 0; i < global.frame.get_size(); ++i) {
         type_t type = global.frame[i].get_type();
@@ -1138,25 +1106,7 @@
     return it->second;
 }
 
-<<<<<<< HEAD
-void Document::add_position(uint32_t position, uint32_t offset, uint32_t line, const std::string& path)
-=======
-bool Document::hasPriorityDeclaration() const { return hasPriorities; }
-
-void Document::recordStrictInvariant() { hasStrictInv = true; }
-
-bool Document::hasStrictInvariants() const { return hasStrictInv; }
-
-void Document::recordStopWatch() { stopsClock = true; }
-
-bool Document::hasStopWatch() const { return stopsClock; }
-
-bool Document::hasStrictLowerBoundOnControllableEdges() const { return hasStrictLowControlledGuards; }
-
-void Document::recordStrictLowerBoundOnControllableEdges() { hasStrictLowControlledGuards = true; }
-
-void Document::addPosition(uint32_t position, uint32_t offset, uint32_t line, std::shared_ptr<std::string> path)
->>>>>>> 76928ab9
+void Document::add_position(uint32_t position, uint32_t offset, uint32_t line, std::shared_ptr<std::string> path)
 {
     positions.add(position, offset, line, std::move(path));
 }
