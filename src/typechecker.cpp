--- conflicted
+++ resolved
@@ -46,7 +46,6 @@
 using namespace UTAP;
 using namespace Constants;
 
-<<<<<<< HEAD
 using namespace std::string_literals;
 
 namespace {  // anonymous namespace is preferred over `static` (C++ standard)
@@ -57,16 +56,6 @@
 bool is_void(const expression_t& expr) { return expr.get_type().is_void(); }
 
 bool is_double(const expression_t& expr) { return expr.get_type().is_double(); }
-=======
-/* The following are simple helper functions for testing the type of
- * expressions.
- */
-static bool isCost(const expression_t& expr) { return expr.get_type().is(COST); }
-
-static bool is_void(const expression_t& expr) { return expr.get_type().is_void(); }
-
-static bool is_double(const expression_t& expr) { return expr.get_type().is_double(); }
->>>>>>> f9e3dd30
 
 /*
 bool is_string(expression_t expr)
@@ -79,7 +68,6 @@
 //     return expr.get_type().is_scalar();
 // }
 
-<<<<<<< HEAD
 bool is_integer(const expression_t& expr) { return expr.get_type().is_integer(); }
 
 bool is_const_integer(const expression_t& expr) { return expr.get_kind() == CONSTANT && is_integer(expr); }
@@ -119,37 +107,6 @@
 bool is_formula(const expression_t& expr) { return expr.get_type().is_formula(); }
 
 bool is_formula_list(const expression_t& expr)
-=======
-static bool is_integer(const expression_t& expr) { return expr.get_type().is_integer(); }
-
-static bool isBound(const expression_t& expr) { return expr.get_type().is_integer() || expr.get_type().is_double(); }
-
-static bool is_integral(const expression_t& expr) { return expr.get_type().is_integral(); }
-
-static bool is_clock(const expression_t& expr) { return expr.get_type().is_clock(); }
-
-static bool is_diff(const expression_t& expr) { return expr.get_type().is_diff(); }
-
-static bool is_double_value(const expression_t& expr) { return is_double(expr) || is_clock(expr) || is_diff(expr); }
-
-static bool is_number(const expression_t& expr) { return is_double_value(expr) || is_integral(expr); }
-
-static bool is_const_integer(const expression_t& expr) { return expr.get_kind() == CONSTANT && is_integer(expr); }
-
-static bool is_const_double(const expression_t& expr) { return expr.get_kind() == CONSTANT && is_double(expr); }
-
-static bool is_invariant(const expression_t& expr) { return expr.get_type().is_invariant(); }
-
-static bool is_guard(const expression_t& expr) { return expr.get_type().is_guard(); }
-
-static bool is_probability(const expression_t& expr) { return expr.get_type().is_probability(); }
-
-static bool is_constraint(const expression_t& expr) { return expr.get_type().is_constraint(); }
-
-static bool is_formula(const expression_t& expr) { return expr.get_type().is_formula(); }
-
-static bool is_formula_list(const expression_t& expr)
->>>>>>> f9e3dd30
 {
     if (expr.get_kind() != LIST) {
         return false;
@@ -164,11 +121,7 @@
     return true;
 }
 
-<<<<<<< HEAD
 bool hasStrictLowerBound(const expression_t& expr)
-=======
-static bool hasStrictLowerBound(const expression_t& expr)
->>>>>>> f9e3dd30
 {
     for (size_t i = 0; i < expr.get_size(); ++i) {
         if (hasStrictLowerBound(expr[i])) {
@@ -194,11 +147,7 @@
     return false;
 }
 
-<<<<<<< HEAD
 bool hasStrictUpperBound(const expression_t& expr)
-=======
-static bool hasStrictUpperBound(const expression_t& expr)
->>>>>>> f9e3dd30
 {
     for (size_t i = 0; i < expr.get_size(); ++i) {
         if (hasStrictUpperBound(expr[i])) {
@@ -228,22 +177,14 @@
  * Returns true iff type is a valid invariant. A valid invariant is
  * either an invariant expression or an integer expression.
  */
-<<<<<<< HEAD
 bool is_invariant_wr(const expression_t& expr) { return is_invariant(expr) || (expr.get_type().is(INVARIANT_WR)); }
-=======
-static bool isInvariantWR(const expression_t& expr) { return is_invariant(expr) || (expr.get_type().is(INVARIANT_WR)); }
->>>>>>> f9e3dd30
 
 /**
  * Returns true if values of this type can be assigned. This is the
  * case for integers, booleans, clocks, cost, scalars and arrays and
  * records of these. E.g. channels and processes are not assignable.
  */
-<<<<<<< HEAD
 bool is_assignable(const type_t& type)
-=======
-static bool isAssignable(const type_t& type)
->>>>>>> f9e3dd30
 {
     switch (type.get_kind()) {
     case Constants::INT:
@@ -660,11 +601,7 @@
     bool hasStrictInvariant{false}, hasClockRates{false};
     size_t countCostRates{0};
 
-<<<<<<< HEAD
     void decompose(const expression_t& expr, bool inforall = false);
-=======
-    void decompose(const expression_t&, bool inforall = false);
->>>>>>> f9e3dd30
 };
 
 void RateDecomposer::decompose(const expression_t& expr, bool inforall)
@@ -731,22 +668,12 @@
     checkExpression(document.get_after_update());
 }
 
-<<<<<<< HEAD
 void TypeChecker::handleWarning(TypeError warning)
-=======
-template <class T>
-void TypeChecker::handleWarning(T expr, const std::string& msg) const
->>>>>>> f9e3dd30
 {
     document.add_warning(warning.position, std::move(warning.message), std::move(warning.context));
 }
 
-<<<<<<< HEAD
 void TypeChecker::handleError(TypeError error)
-=======
-template <class T>
-void TypeChecker::handleError(T expr, const std::string& msg) const
->>>>>>> f9e3dd30
 {
     document.add_error(error.position, std::move(error.message), std::move(error.context));
 }
@@ -761,14 +688,8 @@
  * this function accepts modifications of local variables as a
  * side-effect.
  */
-<<<<<<< HEAD
 void TypeChecker::checkIgnoredValue(const expression_t& expr)
 {
-=======
-void TypeChecker::checkIgnoredValue(const expression_t& expr) const
-{
-    static const auto* message = "$Expression_does_not_have_any_effect";
->>>>>>> f9e3dd30
     if (!expr.changes_any_variable() && expr.get_kind() != FUN_CALL_EXT) {
         handleWarning(expression_has_no_effect(expr));
     } else if (expr.get_kind() == COMMA && !expr[1].changes_any_variable() && expr[1].get_kind() != FUN_CALL_EXT) {
@@ -808,11 +729,7 @@
  * If \a initialisable is true, then this method also checks that \a
  * type is initialisable.
  */
-<<<<<<< HEAD
 void TypeChecker::checkType(const type_t& type, bool initialisable, bool inStruct)
-=======
-void TypeChecker::checkType(const type_t& type, bool initialisable, bool inStruct) const
->>>>>>> f9e3dd30
 {
     expression_t l;
     expression_t u;
@@ -914,11 +831,7 @@
 void TypeChecker::visitDocAfter(Document& doc)
 {
     for (chan_priority_t& i : doc.get_chan_priorities()) {
-<<<<<<< HEAD
         const bool i_default = (i.head == expression_t());
-=======
-        bool i_default = (i.head == expression_t());
->>>>>>> f9e3dd30
         if (!i_default && checkExpression(i.head)) {
             expression_t expr = i.head;
             type_t channel = expr.get_type();
@@ -942,11 +855,7 @@
         }
 
         for (chan_priority_t::entry& j : i.tail) {
-<<<<<<< HEAD
             const bool j_default = (j.second == expression_t());
-=======
-            bool j_default = (j.second == expression_t());
->>>>>>> f9e3dd30
             if (!j_default && checkExpression(j.second)) {
                 expression_t expr = j.second;
                 type_t channel = expr.get_type();
@@ -1059,19 +968,6 @@
     }
 }
 
-<<<<<<< HEAD
-=======
-bool isDefaultInt(const type_t& type)
-{
-    if (type.is_integral()) {
-        auto range = type.get_range();
-        return (is_const_integer(range.first) && is_const_integer(range.second)) &&
-               range.first.get_value() == defaultIntMin && range.second.get_value() == defaultIntMax;
-    }
-    return false;
-}
-
->>>>>>> f9e3dd30
 void TypeChecker::visitProcess(instance_t& process)
 {
     for (size_t i = 0; i < process.unbound; i++) {
@@ -1134,12 +1030,7 @@
         }
     }
     if (!loc.exp_rate.empty()) {
-<<<<<<< HEAD
         if (auto& expr = loc.exp_rate; checkExpression(expr)) {
-=======
-        auto& expr = loc.exp_rate;
-        if (checkExpression(expr)) {
->>>>>>> f9e3dd30
             if (!is_integral(expr) && expr.get_kind() != FRACTION && !expr.get_type().is_double()) {
                 handleError(number_expected(expr));
             }
@@ -1337,7 +1228,6 @@
 
 void TypeChecker::visitGanttChart(gantt_t& gc)
 {
-<<<<<<< HEAD
     for (auto& param : gc.parameters)
         checkType(param.get_type());
     for (auto& map : gc.mapping) {
@@ -1349,24 +1239,6 @@
         checkExpression(map.mapping);
         if (!is_integral(map.mapping))
             handleError(integer_expected(map.mapping));
-=======
-    for (auto& p : gc.parameters)
-        checkType(p.get_type());
-
-    for (auto& gm : gc.mapping) {
-        for (auto& p : gm.parameters)
-            checkType(p.get_type());
-
-        expression_t& p = gm.predicate;
-        checkExpression(p);
-        if (!is_integral(p) && !is_constraint(p))
-            handleError(p, "$Boolean_expected");
-
-        expression_t& m = gm.mapping;
-        checkExpression(m);
-        if (!is_integral(m))
-            handleError(m, "$Integer_expected");
->>>>>>> f9e3dd30
     }
 }
 
@@ -1413,47 +1285,7 @@
     }
 }
 
-<<<<<<< HEAD
-void TypeChecker::visitProperty(expression_t expr)
-=======
-static bool isGameProperty(const expression_t& expr)
-{
-    switch (expr.get_kind()) {
-    case CONTROL:
-    case SMC_CONTROL:
-    case EF_CONTROL:
-    case CONTROL_TOPT:
-    case PO_CONTROL:
-    case CONTROL_TOPT_DEF1:
-    case CONTROL_TOPT_DEF2: return true;
-    default: return false;
-    }
-}
-
-static bool hasMITLInQuantifiedSub(const expression_t& expr)
-{
-    bool hasIt = (expr.get_kind() == MITL_FORALL || expr.get_kind() == MITL_EXISTS);
-    if (!hasIt) {
-        for (uint32_t i = 0; i < expr.get_size(); i++) {
-            hasIt |= hasMITLInQuantifiedSub(expr.get(i));
-        }
-    }
-    return hasIt;
-}
-
-static bool hasSpawnOrExit(const expression_t& expr)
-{
-    bool hasIt = (expr.get_kind() == SPAWN || expr.get_kind() == EXIT);
-    if (!hasIt) {
-        for (uint32_t i = 0; i < expr.get_size(); i++) {
-            hasIt |= hasSpawnOrExit(expr.get(i));
-        }
-    }
-    return hasIt;
-}
-
 void TypeChecker::visitProperty(expression_t& expr)
->>>>>>> f9e3dd30
 {
     if (checkExpression(expr)) {
         if (expr.changes_any_variable()) {
@@ -1599,34 +1431,6 @@
     }
 }
 
-<<<<<<< HEAD
-=======
-static bool validReturnType(const type_t& type)
-{
-    frame_t frame;
-
-    switch (type.get_kind()) {
-    case Constants::RECORD:
-        for (size_t i = 0; i < type.size(); i++) {
-            if (!validReturnType(type[i])) {
-                return false;
-            }
-        }
-        return true;
-
-    case Constants::RANGE:
-    case Constants::LABEL: return validReturnType(type[0]);
-
-    case Constants::INT:
-    case Constants::BOOL:
-    case Constants::SCALAR:
-    case Constants::DOUBLE: return true;
-
-    default: return false;
-    }
-}
-
->>>>>>> f9e3dd30
 void TypeChecker::visitFunction(function_t& fun)
 {
     DocumentVisitor::visitFunction(fun);
@@ -1740,11 +1544,7 @@
     for (uint32_t i = 0; i < frame.get_size(); ++i) {
         symbol_t symbol = frame[i];
         checkType(symbol.get_type());
-<<<<<<< HEAD
         if (auto* d = symbol.get_data(); d != nullptr) {
-=======
-        if (auto* d = symbol.get_data(); d) {
->>>>>>> f9e3dd30
             auto* var = static_cast<variable_t*>(d);
             if (!var->init.empty() && checkExpression(var->init)) {
                 if (var->init.changes_any_variable()) {
@@ -1795,52 +1595,9 @@
 }
 
 /**
-<<<<<<< HEAD
- * Returns true iff argument type is compatible with parameter type.
- */
-bool TypeChecker::isParameterCompatible(const type_t& paramType, const expression_t& arg)
-=======
- * Returns a value indicating the capabilities of a channel. For
- * urgent channels this is 0, for non-urgent broadcast channels this
- * is 1, and in all other cases 2. An argument to a channel parameter
- * must have at least the same capability as the parameter.
- */
-static int channelCapability(const type_t& type)
-{
-    assert(type.is_channel());
-    if (type.is(URGENT))
-        return 0;
-    if (type.is(BROADCAST))
-        return 1;
-    return 2;
-}
-
-/**
- * Returns true if two scalar types are name-equivalent.
- */
-static bool isSameScalarType(const type_t& t1, const type_t& t2)
-{
-    if (t1.get_kind() == REF || t1.get_kind() == CONSTANT || t1.get_kind() == SYSTEM_META) {
-        return isSameScalarType(t1[0], t2);
-    } else if (t2.get_kind() == EF || t2.get_kind() == CONSTANT || t2.get_kind() == SYSTEM_META) {
-        return isSameScalarType(t1, t2[0]);
-    } else if (t1.get_kind() == LABEL && t2.get_kind() == LABEL) {
-        return t1.get_label(0) == t2.get_label(0) && isSameScalarType(t1[0], t2[0]);
-    } else if (t1.get_kind() == SCALAR && t2.get_kind() == SCALAR) {
-        return true;
-    } else if (t1.get_kind() == RANGE && t2.get_kind() == RANGE) {
-        return isSameScalarType(t1[0], t2[0]) && t1.get_range().first.equal(t2.get_range().first) &&
-               t1.get_range().second.equal(t2.get_range().second);
-    } else {
-        return false;
-    }
-}
-
-/**
  * Returns true iff argument type is compatible with parameter type.
  */
 bool TypeChecker::isParameterCompatible(const type_t& paramType, const expression_t& arg) const
->>>>>>> f9e3dd30
 {
     const bool ref = paramType.is(REF);
     const bool constant = paramType.is_constant();
@@ -1864,11 +1621,7 @@
 /**
  * Checks whether argument type is compatible with parameter type.
  */
-<<<<<<< HEAD
 bool TypeChecker::checkParameterCompatible(const type_t& paramType, const expression_t& arg)
-=======
-bool TypeChecker::checkParameterCompatible(const type_t& paramType, const expression_t& arg) const
->>>>>>> f9e3dd30
 {
     if (!isParameterCompatible(paramType, arg)) {
         handleError(incompatible_argument(arg));
@@ -1924,18 +1677,10 @@
             }
             result[current] = checkInitialiser(type.get_sub(current), init[i]);
         }
-<<<<<<< HEAD
         // Check that all fields do have an initializer.
         for (const auto& res : result) {
             if (res.empty()) {
                 handleError(incomplete_initializer(init));
-=======
-
-        // Check that all fields do have an initialiser.
-        for (const auto& res : result) {
-            if (res.empty()) {
-                handleError(init, "$Incomplete_initialiser");
->>>>>>> f9e3dd30
                 break;
             }
         }
@@ -1945,25 +1690,7 @@
     return init;
 }
 
-<<<<<<< HEAD
 type_t TypeChecker::getInlineIfCommonType(const type_t& t1, const type_t& t2) const
-=======
-/** Returns true if arguments of an inline if are compatible. The
-    'then' and 'else' arguments are compatible if and only if they
-    have the same base type. In case of arrays, they must have the
-    same size and the subtypes must be compatible. In case of records,
-    they must have the same type name.
-*/
-bool TypeChecker::areInlineIfCompatible(const type_t& result_type, const type_t& t1, const type_t& t2) const
-{
-    if (areAssignmentCompatible(result_type, t1) && areAssignmentCompatible(result_type, t1))
-        return true;
-
-    return areEquivalent(t1, t2);
-}
-
-type_t TypeChecker::getInlineIfCommonType(type_t t1, type_t t2) const
->>>>>>> f9e3dd30
 {
     if (t1.is_record())
         return t1;
@@ -1981,101 +1708,6 @@
         return type_t{};
 }
 
-<<<<<<< HEAD
-=======
-/**
- * Returns true iff \a a and \a b are structurally
- * equivalent. However, CONST, SYSTEM_META, and REF are ignored. Scalar sets
- * are checked using named equivalence.
- */
-bool TypeChecker::areEquivalent(const type_t& a, const type_t& b)
-{
-    if (a.is_integer() && b.is_integer()) {
-        return !a.is(RANGE) || !b.is(RANGE) ||
-               (a.get_range().first.equal(b.get_range().first) && a.get_range().second.equal(b.get_range().second));
-    } else if (a.isBoolean() && b.isBoolean()) {
-        return true;
-    } else if (a.is_clock() && b.is_clock()) {
-        return true;
-    } else if (a.is_channel() && b.is_channel()) {
-        return channelCapability(a) == channelCapability(b);
-    } else if (a.is_record() && b.is_record()) {
-        size_t aSize = a.get_record_size();
-        size_t bSize = b.get_record_size();
-        if (aSize == bSize) {
-            for (size_t i = 0; i < aSize; i++) {
-                if (a.get_record_label(i) != b.get_record_label(i) || !areEquivalent(a.get_sub(i), b.get_sub(i))) {
-                    return false;
-                }
-            }
-            return true;
-        }
-    } else if (a.is_array() && b.is_array()) {
-        type_t asize = a.get_array_size();
-        type_t bsize = b.get_array_size();
-
-        if (asize.is_integer() && bsize.is_integer()) {
-            return asize.get_range().first.equal(bsize.get_range().first) &&
-                   asize.get_range().second.equal(bsize.get_range().second) && areEquivalent(a.get_sub(), b.get_sub());
-        } else if (asize.is_scalar() && bsize.is_scalar()) {
-            return isSameScalarType(asize, bsize) && areEquivalent(a.get_sub(), b.get_sub());
-        }
-        return false;
-    } else if (a.is_scalar() && b.is_scalar()) {
-        return isSameScalarType(a, b);
-    } else if (a.is_double() && b.is_double()) {
-        return true;
-    } else if (a.is_string() && b.is_string()) {
-        return true;
-    }
-
-    return false;
-}
-
-/** Returns true if lvalue and rvalue are assignment compatible.  This
-    is the case when an expression of type rvalue can be assigned to
-    an expression of type lvalue. It does not check whether lvalue is
-    actually a left-hand side value. In case of integers, it does not
-    check the range of the expressions.
-*/
-bool TypeChecker::areAssignmentCompatible(const type_t& lvalue, const type_t& rvalue, bool init) const
-{
-    if (init ? ((lvalue.is_clock() && (rvalue.is_double() || rvalue.is_integral())) ||
-                (lvalue.is_double() && (rvalue.is_integral() || rvalue.is_double())))
-             : ((lvalue.is_clock() || lvalue.is_double()) &&
-                (rvalue.is_integral() || rvalue.is_double() || rvalue.is_clock()))) {
-        return true;
-    } else if (lvalue.is_integral() && rvalue.is_integral()) {
-        return true;
-    }
-    return areEquivalent(lvalue, rvalue);
-}
-
-/**
- * Returns true if two types are compatible for comparison using the
- * equality operator.
- *
- * Two types are compatible if they are structurally
- * equivalent. However for scalar we use name equivalence.  Prefixes
- * like CONST, SYSTEM_META, URGENT, COMMITTED, BROADCAST, REF and TYPENAME
- * are ignored.
- *
- * Clocks are not handled by this method: If t1 or t2 are clock-types,
- * then false is returned.
- * REVISIT: This should be updated.
- */
-bool TypeChecker::areEqCompatible(const type_t& t1, const type_t& t2) const
-{
-    if (t1.is_integral() && t2.is_integral()) {
-        return true;
-    } else if (t1.is(PROCESS_VAR) && t2.is(PROCESS_VAR)) {
-        return true;
-    } else {
-        return areEquivalent(t1, t2);
-    }
-}
-
->>>>>>> f9e3dd30
 /** Type check and checkExpression the expression. This function performs
     basic type checking of the given expression and assigns a type to
     every subexpression of the expression. It checks that only
@@ -2088,11 +1720,7 @@
     out-of-range errors or warnings. Returns true if no type errors
     were found, false otherwise.
 */
-<<<<<<< HEAD
 bool TypeChecker::checkExpression(expression_t& expr)
-=======
-bool TypeChecker::checkExpression(expression_t& expr) const
->>>>>>> f9e3dd30
 {
     /* Do not check empty expressions.
      */
@@ -2229,11 +1857,7 @@
     case SPAWN: {
         template_t* temp = document.find_dynamic_template(expr[0].get_symbol().get_name());
         if (temp == nullptr) {
-<<<<<<< HEAD
             handleError(cannot_spawn_a_non_dynamic_template(expr));
-=======
-            handleError(expr, "It appears your trying to spawn a non-dynamic template");
->>>>>>> f9e3dd30
             return false;
         }
         if (temp->parameters.get_size() != expr.get_size() - 1) {
@@ -2256,12 +1880,7 @@
     }
 
     case NUMOF: {
-<<<<<<< HEAD
         if (document.find_dynamic_template(expr[0].get_symbol().get_name()) != nullptr) {
-=======
-        template_t* temp = document.find_dynamic_template(expr[0].get_symbol().get_name());
-        if (temp != nullptr) {
->>>>>>> f9e3dd30
             type = type_t::create_primitive(Constants::INT);
         } else {
             handleError(not_dynamic_template(expr));
@@ -2743,7 +2362,7 @@
             if (!ok)
                 return false;
         }
-        for (int i = 3; i < nb; ++i) {
+        for (uint32_t i = 3; i < nb; ++i) {
             if (!is_integral(expr[i]) && !is_clock(expr[i]) && !is_double_value(expr[i]) &&
                 !expr[i].get_type().is(Constants::DOUBLE_INV_GUARD) && !is_constraint(expr[i]) &&
                 !expr[i].get_type().is_record() && !expr[i].get_type().is_array()) {
@@ -3067,11 +2686,7 @@
                          const std::vector<std::filesystem::path>& paths)
 {
     auto builder = DocumentBuilder{*doc, paths};
-<<<<<<< HEAD
     if (const auto err = parse_XML_buffer(buffer, &builder, newxta); err != 0)
-=======
-    if (auto err = parse_XML_buffer(buffer, &builder, newxta); err != 0)
->>>>>>> f9e3dd30
         return err;
     static_analysis(*doc);
     return 0;
@@ -3080,11 +2695,7 @@
 int32_t parse_XML_file(const char* file, Document* doc, bool newxta, const std::vector<std::filesystem::path>& paths)
 {
     auto builder = DocumentBuilder{*doc, paths};
-<<<<<<< HEAD
     if (const auto err = parse_XML_file(file, &builder, newxta); err != 0)
-=======
-    if (int err = parse_XML_file(file, &builder, newxta); err != 0)
->>>>>>> f9e3dd30
         return err;
     static_analysis(*doc);
     return 0;
@@ -3093,11 +2704,7 @@
 int32_t parse_XML_fd(int fd, Document* doc, bool newxta, const std::vector<std::filesystem::path>& paths)
 {
     auto builder = DocumentBuilder{*doc, paths};
-<<<<<<< HEAD
     if (const auto err = parse_XML_fd(fd, &builder, newxta); err != 0)
-=======
-    if (int err = parse_XML_fd(fd, &builder, newxta); err != 0)
->>>>>>> f9e3dd30
         return err;
     static_analysis(*doc);
     return 0;
@@ -3128,11 +2735,7 @@
     return true;
 }
 
-<<<<<<< HEAD
 bool TypeChecker::checkSpawnParameterCompatible(const type_t& param, const expression_t& arg)
-=======
-bool TypeChecker::checkSpawnParameterCompatible(const type_t& param, const expression_t& arg) const
->>>>>>> f9e3dd30
 {
     return checkParameterCompatible(param, arg);
 }
@@ -3150,7 +2753,7 @@
     return ok;
 }
 
-bool TypeChecker::checkNrOfRuns(const expression_t& runs) const
+bool TypeChecker::checkNrOfRuns(const expression_t& runs)
 {
     if (!isCompileTimeComputable(runs)) {
         handleError(must_be_computable_at_compile_time(runs));
@@ -3163,7 +2766,7 @@
     return true;
 }
 
-bool TypeChecker::checkBoundTypeOrBoundedExpr(const expression_t& boundTypeOrExpr) const
+bool TypeChecker::checkBoundTypeOrBoundedExpr(const expression_t& boundTypeOrExpr)
 {
     if (!is_const_integer(boundTypeOrExpr) && !is_clock(boundTypeOrExpr)) {
         handleError(clock_expected(boundTypeOrExpr));
@@ -3172,7 +2775,7 @@
     return true;
 }
 
-bool TypeChecker::checkBound(const expression_t& bound) const
+bool TypeChecker::checkBound(const expression_t& bound)
 {
     if (!isCompileTimeComputable(bound)) {
         handleError(must_be_computable_at_compile_time(bound));
@@ -3185,7 +2788,7 @@
     return true;
 }
 
-bool TypeChecker::checkPredicate(const expression_t& predicate) const
+bool TypeChecker::checkPredicate(const expression_t& predicate)
 {
     if (!is_integral(predicate) && !is_constraint(predicate)) {  // check reachability expression is a boolean
         handleError(boolean_expected(predicate));
@@ -3198,7 +2801,7 @@
     return true;
 }
 
-bool TypeChecker::checkProbBound(const expression_t& probBound) const
+bool TypeChecker::checkProbBound(const expression_t& probBound)
 {
     if (!is_const_double(probBound)) {
         handleError(floating_point_expected(probBound));
@@ -3207,7 +2810,7 @@
     return true;
 }
 
-bool TypeChecker::checkUntilCond(kind_t kind, const expression_t& untilCond) const
+bool TypeChecker::checkUntilCond(kind_t kind, const expression_t& untilCond)
 {
     bool ok = true;
     if (kind == PROBA_DIAMOND && !is_integral(untilCond) && !is_constraint(untilCond)) {
@@ -3221,7 +2824,7 @@
     return ok;
 }
 
-bool TypeChecker::checkMonitoredExpr(const expression_t& expr) const
+bool TypeChecker::checkMonitoredExpr(const expression_t& expr)
 {
     if (!is_integral(expr) && !is_clock(expr) && !is_double_value(expr) &&
         !expr.get_type().is(Constants::DOUBLE_INV_GUARD) && !is_constraint(expr)) {
@@ -3235,7 +2838,7 @@
     return true;
 }
 
-bool TypeChecker::checkPathQuant(const expression_t& expr) const
+bool TypeChecker::checkPathQuant(const expression_t& expr)
 {
     if (!is_const_integer(expr)) {
         handleError(bug_bad_path_quantifier(expr));
@@ -3244,7 +2847,7 @@
     return true;
 }
 
-bool TypeChecker::checkAggregationOp(const expression_t& expr) const
+bool TypeChecker::checkAggregationOp(const expression_t& expr)
 {
     if (!is_const_integer(expr)) {
         handleError(bug_bad_aggregation_expression(expr));
