// -*- mode: C++; c-file-style: "stroustrup"; c-basic-offset: 4; indent-tabs-mode: nil; -*-

/* libutap - Uppaal Timed Automata Parser.
   Copyright (C) 2020 Aalborg University.
   Copyright (C) 2002-2006 Uppsala University and Aalborg University.

   This library is free software; you can redistribute it and/or
   modify it under the terms of the GNU Lesser General Public License
   as published by the Free Software Foundation; either version 2.1 of
   the License, or (at your option) any later version.

   This library is distributed in the hope that it will be useful, but
   WITHOUT ANY WARRANTY; without even the implied warranty of
   MERCHANTABILITY or FITNESS FOR A PARTICULAR PURPOSE.  See the GNU
   Lesser General Public License for more details.

   You should have received a copy of the GNU Lesser General Public
   License along with this library; if not, write to the Free Software
   Foundation, Inc., 59 Temple Place, Suite 330, Boston, MA 02111-1307
   USA
*/
#include "utap/typechecker.h"

#include "utap/DocumentBuilder.hpp"
#include "utap/featurechecker.h"
#include "utap/utap.h"

#include <cassert>

using namespace UTAP;
using namespace Constants;

/* The following are simple helper functions for testing the type of
 * expressions.
 */
static bool isCost(expression_t expr) { return expr.get_type().is(COST); }

static bool is_void(expression_t expr) { return expr.get_type().is_void(); }

static bool is_double(expression_t expr) { return expr.get_type().is_double(); }

/*
static bool is_string(expression_t expr)
{
    return expr.get_type().is_string();
}
*/
// static bool is_scalar(expression_t expr)
// {
//     return expr.get_type().is_scalar();
// }

static bool is_integer(expression_t expr) { return expr.get_type().is_integer(); }

static bool isBound(expression_t expr) { return expr.get_type().is_integer() || expr.get_type().is_double(); }

static bool is_integral(expression_t expr) { return expr.get_type().is_integral(); }

static bool is_clock(expression_t expr) { return expr.get_type().is_clock(); }

static bool is_diff(expression_t expr) { return expr.get_type().is_diff(); }

static bool is_double_value(expression_t expr) { return is_double(expr) || is_clock(expr) || is_diff(expr); }

static bool is_number(expression_t expr) { return is_double_value(expr) || is_integral(expr); }

static bool is_const_integer(expression_t expr) { return expr.get_kind() == CONSTANT && is_integer(expr); }

static bool is_const_double(expression_t expr) { return expr.get_kind() == CONSTANT && is_double(expr); }

static bool is_invariant(expression_t expr) { return expr.get_type().is_invariant(); }

static bool is_guard(expression_t expr) { return expr.get_type().is_guard(); }

static bool is_probability(expression_t expr) { return expr.get_type().is_probability(); }

static bool is_constraint(expression_t expr) { return expr.get_type().is_constraint(); }

static bool is_formula(expression_t expr) { return expr.get_type().is_formula(); }

static bool is_formula_list(expression_t expr)
{
    if (expr.get_kind() != LIST) {
        return false;
    }

    for (uint32_t i = 0; i < expr.get_size(); ++i) {
        if (!expr[i].get_type().is_formula()) {
            return false;
        }
    }

    return true;
}

static bool hasStrictLowerBound(expression_t expr)
{
    for (size_t i = 0; i < expr.get_size(); ++i) {
        if (hasStrictLowerBound(expr[i])) {
            return true;
        }
    }

    switch (expr.get_kind()) {
    case LT:  // int < clock
        if (is_integral(expr[0]) && is_clock(expr[1])) {
            return true;
        }
        break;
    case GT:  // clock > int
        if (is_clock(expr[0]) && is_integral(expr[1])) {
            return true;
        }
        break;

    default:;
    }

    return false;
}

static bool hasStrictUpperBound(expression_t expr)
{
    for (size_t i = 0; i < expr.get_size(); ++i) {
        if (hasStrictUpperBound(expr[i])) {
            return true;
        }
    }

    switch (expr.get_kind()) {
    case GT:  // int > clock
        if (is_integral(expr[0]) && is_clock(expr[1])) {
            return true;
        }
        break;
    case LT:  // clock < int
        if (is_clock(expr[0]) && is_integral(expr[1])) {
            return true;
        }
        break;

    default:;
    }

    return false;
}

/**
 * Returns true iff type is a valid invariant. A valid invariant is
 * either an invariant expression or an integer expression.
 */
static bool isInvariantWR(expression_t expr) { return is_invariant(expr) || (expr.get_type().is(INVARIANT_WR)); }

/**
 * Returns true if values of this type can be assigned. This is the
 * case for integers, booleans, clocks, cost, scalars and arrays and
 * records of these. E.g. channels and processes are not assignable.
 */
static bool isAssignable(type_t type)
{
    switch (type.get_kind()) {
    case Constants::INT:
    case Constants::BOOL:
    case Constants::DOUBLE:
    case Constants::STRING:
    case Constants::CLOCK:
    case Constants::COST:
    case Constants::SCALAR: return true;

    case ARRAY: return isAssignable(type[0]);

    case RECORD:
        for (size_t i = 0; i < type.size(); i++) {
            if (!isAssignable(type[i])) {
                return false;
            }
        }
        return true;

    default: return type.size() > 0 && isAssignable(type[0]);
    }
}

///////////////////////////////////////////////////////////////////////////

void CompileTimeComputableValues::visitVariable(variable_t& variable)
{
    if (variable.uid.get_type().is_constant()) {
        variables.insert(variable.uid);
    }
}

void CompileTimeComputableValues::visitInstance(instance_t& temp)
{
    for (const auto& param : temp.parameters) {
        type_t type = param.get_type();
        if (!type.is(REF) && type.is_constant() && !type.is_double()) {
            variables.insert(param);
        }
    }
}

void CompileTimeComputableValues::add_symbol(symbol_t symbol) { variables.insert(symbol); }

bool CompileTimeComputableValues::contains(symbol_t symbol) const
{
    return (variables.find(symbol) != variables.end());
}

///////////////////////////////////////////////////////////////////////////

class RateDecomposer
{
public:
    RateDecomposer() = default;
    expression_t costRate;
    expression_t invariant{expression_t::create_constant(1)};
    bool hasStrictInvariant{false}, hasClockRates{false};
    size_t countCostRates{0};

    void decompose(expression_t, bool inforall = false);
};

void RateDecomposer::decompose(expression_t expr, bool inforall)
{
    assert(isInvariantWR(expr));

    if (is_invariant(expr)) {
        if (expr.get_kind() == Constants::LT) {
            hasStrictInvariant = true;  // Strict upper bounds only.
        }
        if (!inforall) {
            invariant = invariant.empty()
                            ? expr
                            : invariant = expression_t::create_binary(AND, invariant, expr, expr.get_position(),
                                                                      type_t::create_primitive(INVARIANT));
        }
    } else if (expr.get_kind() == AND) {
        decompose(expr[0], inforall);
        decompose(expr[1], inforall);
    } else if (expr.get_kind() == EQ) {
        expression_t left, right;
        assert((expr[0].get_type().get_kind() == RATE) ^ (expr[1].get_type().get_kind() == RATE));

        if (expr[0].get_type().get_kind() == RATE) {
            left = expr[0][0];
            right = expr[1];
        } else {
            left = expr[1][0];
            right = expr[0];
        }

        if (isCost(left)) {
            costRate = right;
            countCostRates++;
        } else {
            hasClockRates = true;
            if (!inforall) {
                invariant = invariant.empty() ? expr
                                              : expression_t::create_binary(AND, invariant, expr, expr.get_position(),
                                                                            type_t::create_primitive(INVARIANT_WR));
            }
        }
    } else {
        assert(expr.get_type().is(INVARIANT_WR));
        assert(expr.get_kind() == FORALL);
        // Enter the forall to look for clock rates but don't
        // record them, rather the forall expression.
        decompose(expr[1], true);
        invariant = invariant.empty()
                        ? expr
                        : invariant = expression_t::create_binary(AND, invariant, expr, expr.get_position(),
                                                                  type_t::create_primitive(INVARIANT_WR));
    }
}

///////////////////////////////////////////////////////////////////////////

TypeChecker::TypeChecker(Document& document, bool refinement): document{document}, syncUsed(0)
{
    document.accept(compileTimeComputableValues);

    checkExpression(document.get_before_update());
    checkExpression(document.get_after_update());

    function = nullptr;
    refinementWarnings = refinement;
    temp = nullptr;
}

template <class T>
void TypeChecker::handleWarning(T expr, const std::string& msg)
{
    document.add_warning(expr.get_position(), msg, "(typechecking)");
}

template <class T>
void TypeChecker::handleError(T expr, const std::string& msg)
{
    document.add_error(expr.get_position(), msg, "(typechecking)");
}

/**
 * This method issues warnings for expressions, which do not change
 * any variables. It is expected to be called for all expressions
 * whose value is ignored. Unless such an expression has some kind
 * of side-effect, it does not have any purpose.
 *
 * Notice that in contrast to the regular side-effect analysis,
 * this function accepts modifications of local variables as a
 * side-effect.
 */
void TypeChecker::checkIgnoredValue(expression_t expr)
{
    static const auto message = "$Expression_does_not_have_any_effect";
    if (!expr.changes_any_variable() && expr.get_kind() != FUN_CALL_EXT) {
        handleWarning(expr, message);
    } else if (expr.get_kind() == COMMA && !expr[1].changes_any_variable() && expr[1].get_kind() != FUN_CALL_EXT) {
        handleWarning(expr[1], message);
    }
}

bool TypeChecker::isCompileTimeComputable(expression_t expr) const
{
    /* An expression is compile time computable if all identifers it
     * could possibly access during an evaluation are compile time
     * computable (i.e. their value is known at compile time).
     *
     * FIXME: We could maybe refine this to actually include function
     * local variables with compile time computable initialisers. This
     * would increase the class of models we accept while also getting
     * rid of the compileTimeComputableValues object.
     */
    std::set<symbol_t> reads;
    expr.collect_possible_reads(reads, true);
    return std::all_of(reads.begin(), reads.end(), [this](const symbol_t& s) {
        return s != symbol_t{} && (s.get_type().is_function() || s.get_type().is_function_external() ||
                                   compileTimeComputableValues.contains(s));
    });
}

/**
 * Check that the type is valid, i.e.:
 *
 * - all expressions such as array sizes, integer ranges, etc. are
 *   type correct,
 *
 * - only allowed prefixes are used (e.g. no urgent integers).
 *
 * - array sizes and integer bounds are compile time computable.
 *
 * If \a initialisable is true, then this method also checks that \a
 * type is initialisable.
 */
void TypeChecker::checkType(type_t type, bool initialisable, bool inStruct)
{
    expression_t l, u;
    type_t size;
    frame_t frame;

    switch (type.get_kind()) {
    case LABEL: checkType(type[0], initialisable, inStruct); break;

    case URGENT:
        if (!type.is_location() && !type.is_channel()) {
            handleError(type, "$Prefix_urgent_only_allowed_for_locations_and_channels");
        }
        checkType(type[0], initialisable, inStruct);
        break;

    case BROADCAST:
        if (!type.is_channel()) {
            handleError(type, "$Prefix_broadcast_only_allowed_for_channels");
        }
        checkType(type[0], initialisable, inStruct);
        break;

    case COMMITTED:
        if (!type.is_location()) {
            handleError(type, "$Prefix_committed_only_allowed_for_locations");
        }
        checkType(type[0], initialisable, inStruct);
        break;

    case HYBRID:
        if (!type.is_clock() && !(type.is_array() && type.strip_array().is_clock())) {
            handleError(type, "$Prefix_hybrid_only_allowed_for_clocks");
        }
        checkType(type[0], initialisable, inStruct);
        break;

    case CONSTANT:
        if (type.is_clock()) {
            handleError(type, "$Prefix_const_not_allowed_for_clocks");
        }
        checkType(type[0], true, inStruct);
        break;

    case SYSTEM_META:
        if (type.is_clock()) {
            handleError(type, "$Prefix_meta_not_allowed_for_clocks");
        }
        checkType(type[0], true, inStruct);
        break;

    case REF:
        if (!type.is_integral() && !type.is_array() && !type.is_record() && !type.is_channel() && !type.is_clock() &&
            !type.is_scalar() && !type.is_double() && !type.is_string()) {
            handleError(type, "$Reference_to_this_type_not_allowed");
        }
        checkType(type[0], initialisable, inStruct);
        break;

    case RANGE:
        if (!type.is_integer() && !type.is_scalar()) {
            handleError(type, "$Range_over_this_type_not_allowed");
        }
        std::tie(l, u) = type.get_range();
        if (checkExpression(l)) {
            if (!is_integer(l)) {
                handleError(l, "$Integer_expected");
            }
            if (!isCompileTimeComputable(l)) {
                handleError(l, "$Must_be_computable_at_compile_time");
            }
        }
        if (checkExpression(u)) {
            if (!is_integer(u)) {
                handleError(u, "$Integer_expected");
            }
            if (!isCompileTimeComputable(u)) {
                handleError(u, "$Must_be_computable_at_compile_time");
            }
        }
        break;

    case ARRAY:
        size = type.get_array_size();
        if (!size.is(RANGE)) {
            handleError(type, "$Invalid_array_size");
        } else {
            checkType(size);
        }
        checkType(type[0], initialisable, inStruct);
        break;

    case RECORD:
        for (size_t i = 0; i < type.size(); i++) {
            checkType(type.get_sub(i), true, true);
        }
        break;
    case Constants::STRING:
        if (inStruct) {
            handleError(type, "$This_type_cannot_be_declared_inside_a_struct");
        }
    case Constants::CLOCK:
    case Constants::DOUBLE:
    case Constants::INT:
    case Constants::BOOL: break;

    default:
        if (initialisable) {
            handleError(type, "$This_type_cannot_be_declared_const_or_meta");
        }
    }
}

void TypeChecker::visitDocAfter(Document& doc)
{
    for (const chan_priority_t& i : doc.get_chan_priorities()) {
        bool i_default = (i.head == expression_t());
        if (!i_default && checkExpression(i.head)) {
            expression_t expr = i.head;
            type_t channel = expr.get_type();

            // Check that chanElement is a channel, or an array of channels.
            while (channel.is_array()) {
                channel = channel.get_sub();
            }
            if (!channel.is_channel()) {
                handleError(expr, "$Channel_expected");
            }

            // Check index expressions
            while (expr.get_kind() == ARRAY) {
                if (!isCompileTimeComputable(expr[1])) {
                    handleError(expr[1], "$Must_be_computable_at_compile_time");
                } else if (i.head.changes_any_variable()) {
                    handleError(expr[1], "$Index_must_be_side-effect_free");
                }
                expr = expr[0];
            }
        }

        for (const chan_priority_t::entry& j : i.tail) {
            bool j_default = (j.second == expression_t());
            if (!j_default && checkExpression(j.second)) {
                expression_t expr = j.second;
                type_t channel = expr.get_type();

                // Check that chanElement is a channel, or an array of channels.
                while (channel.is_array()) {
                    channel = channel.get_sub();
                }
                if (!channel.is_channel()) {
                    handleError(expr, "$Channel_expected");
                }

                // Check index expressions
                while (expr.get_kind() == ARRAY) {
                    if (!isCompileTimeComputable(expr[1])) {
                        handleError(expr[1], "$Must_be_computable_at_compile_time");
                    } else if (j.second.changes_any_variable()) {
                        handleError(expr[1], "$Index_must_be_side-effect_free");
                    }
                    expr = expr[0];
                }
            }
        }
    }
}

void TypeChecker::visitHybridClock(expression_t e)
{
    if (checkExpression(e)) {
        if (!is_clock(e)) {
            handleError(e, "$Clock_expected");
        } else if (e.changes_any_variable()) {
            handleError(e, "$Index_must_be_side-effect_free");
        }
        // Should be a check to identify the clock at compile time.
        // Problematic now. Same issue for inf & sup.
    }
}

void TypeChecker::visitIODecl(iodecl_t& iodecl)
{
    for (const auto& e : iodecl.param) {
        if (checkExpression(e)) {
            if (!is_integer(e)) {
                handleError(e, "$Integer_expected");
            } else if (!isCompileTimeComputable(e)) {
                handleError(e, "$Must_be_computable_at_compile_time");
            } else if (e.changes_any_variable()) {
                handleError(e, "$Index_must_be_side-effect_free");
            }
        }
    }

    if (syncUsed == 0) {
        if (!iodecl.inputs.empty() || !iodecl.outputs.empty()) {
            syncUsed = 1;
        } else if (!iodecl.csp.empty()) {
            syncUsed = 2;
        }
    }
    if (syncUsed == 1) {
        if (!iodecl.csp.empty()) {
            syncUsed = -1;
        }
    } else if (syncUsed == 2) {
        if (!iodecl.inputs.empty() || !iodecl.outputs.empty()) {
            syncUsed = -1;
        }
    }
    if (syncUsed == -1) {
        handleError(iodecl.csp.front(), "$CSP_and_IO_synchronisations_cannot_be_mixed");
    }

    document.set_sync_used(syncUsed);

    for (auto expr : iodecl.inputs) {  // intentional copy
        if (checkExpression(expr)) {
            type_t channel = expr.get_type();

            // Check that chanElement is a channel, or an array of channels.
            while (channel.is_array()) {
                channel = channel.get_sub();
            }
            if (!channel.is_channel()) {
                handleError(expr, "$Channel_expected");
            }

            // Check index expressions
            while (expr.get_kind() == ARRAY) {
                if (!isCompileTimeComputable(expr[1])) {
                    handleError(expr[1], "$Must_be_computable_at_compile_time");
                } else if (expr.changes_any_variable()) {
                    handleError(expr[1], "$Index_must_be_side-effect_free");
                }
                expr = expr[0];
            }
        }
    }

    for (auto expr : iodecl.outputs) {  // intentional copy
        if (checkExpression(expr)) {
            type_t channel = expr.get_type();

            // Check that chanElement is a channel, or an array of channels.
            while (channel.is_array()) {
                channel = channel.get_sub();
            }
            if (!channel.is_channel()) {
                handleError(expr, "$Channel_expected");
            }

            // Check index expressions
            while (expr.get_kind() == ARRAY) {
                if (!isCompileTimeComputable(expr[1])) {
                    handleError(expr[1], "$Must_be_computable_at_compile_time");
                } else if (expr.changes_any_variable()) {
                    handleError(expr[1], "$Index_must_be_side-effect_free");
                }
                expr = expr[0];
            }
        }
    }
}

bool isDefaultInt(type_t type)
{
    if (type.is_integral()) {
        auto range = type.get_range();
        return (is_const_integer(range.first) && is_const_integer(range.second)) &&
               range.first.get_value() == defaultIntMin && range.second.get_value() == defaultIntMax;
    }
    return false;
}

void TypeChecker::visitProcess(instance_t& process)
{
    for (size_t i = 0; i < process.unbound; i++) {
        // Unbound parameters of processes must be either scalars or bounded integers.
        symbol_t parameter = process.parameters[i];
        type_t type = parameter.get_type();
        if (!(type.is_scalar() || type.is_range()) || type.is(REF) || isDefaultInt(type)) {
            handleError(process.uid, "$Free_process_parameters_must_be_a_bounded_integer_or_a_scalar");
        }
        /* Unbound parameters must not be used either directly or indirectly in any array size declarations.
         * I.e. they must not be restricted. */
        if (process.restricted.find(parameter) != process.restricted.end()) {
            handleError(process.uid, "$Free_process_parameters_must_not_be_used_directly_or_indirectly_in_"
                                     "an_array_declaration_or_select_expression");
        }
    }
}

void TypeChecker::visitVariable(variable_t& variable)
{
    DocumentVisitor::visitVariable(variable);

    checkType(variable.uid.get_type());
    if (variable.init.is_dynamic() || variable.init.has_dynamic_sub()) {
        handleError(variable.init, "Dynamic constructions cannot be used as initialisers");
    } else if (!variable.init.empty() && checkExpression(variable.init)) {
        if (!isCompileTimeComputable(variable.init)) {
            handleError(variable.init, "$Must_be_computable_at_compile_time");
        } else if (variable.init.changes_any_variable()) {
            handleError(variable.init, "$Initialiser_must_be_side-effect_free");
        } else {
            variable.init = checkInitialiser(variable.uid.get_type(), variable.init);
        }
    }
}

void TypeChecker::visitLocation(location_t& loc)
{
    DocumentVisitor::visitLocation(loc);

    if (!loc.invariant.empty()) {
        auto& inv = loc.invariant;
        if (checkExpression(inv)) {
            if (!isInvariantWR(inv)) {
                std::string s = "$Expression_of_type ";
                s += inv.get_type().str();
                s += " $cannot_be_used_as_an_invariant";
                handleError(inv, s);
            } else if (inv.changes_any_variable()) {
                handleError(inv, "$Invariant_must_be_side-effect_free");
            } else {
                RateDecomposer decomposer;
                decomposer.decompose(inv);
                inv = decomposer.invariant;
                loc.cost_rate = decomposer.costRate;
                if (decomposer.countCostRates > 1) {
                    handleError(inv, "$Only_one_cost_rate_is_allowed");
                }
                if (decomposer.hasClockRates) {
                    document.record_stop_watch();
                }
                if (decomposer.hasStrictInvariant) {
                    document.record_strict_invariant();
                    handleWarning(inv, "$Strict_invariant");
                }
            }
        }
    }
    if (!loc.exp_rate.empty()) {
        const auto& expr = loc.exp_rate;
        if (checkExpression(expr)) {
            if (!is_integral(expr) && expr.get_kind() != FRACTION && !expr.get_type().is_double()) {
                handleError(expr, "$Number_expected");
            }
        }
    }
    if (loc.uid.get_name() == "__RESET__") {
        handleWarning(loc.uid,
                      "Deprecated __RESET__ annotation: use \"{ integers } -> { floats }\" in learning query.");
    }
}

void TypeChecker::visitEdge(edge_t& edge)
{
    DocumentVisitor::visitEdge(edge);

    // select
    frame_t select = edge.select;
    for (size_t i = 0; i < select.get_size(); i++) {
        checkType(select[i].get_type());
    }

    // guard
    bool strictBound = false;
    if (!edge.guard.empty()) {
        if (checkExpression(edge.guard)) {
            if (!is_guard(edge.guard)) {
                std::string s = "$Expression_of_type ";
                s += edge.guard.get_type().str();
                s += " $cannot_be_used_as_a_guard";
                handleError(edge.guard, s);
            } else if (edge.guard.changes_any_variable()) {
                handleError(edge.guard, "$Guard_must_be_side-effect_free");
            }
            if (hasStrictLowerBound(edge.guard)) {
                if (edge.control) {
                    document.record_strict_lower_bound_on_controllable_edges();
                }
                strictBound = true;
            }
            if (hasStrictUpperBound(edge.guard)) {
                strictBound = true;
            }
        }
    }

    // sync
    if (!edge.sync.empty()) {
        if (checkExpression(edge.sync)) {
            type_t channel = edge.sync.get(0).get_type();
            if (!channel.is_channel()) {
                handleError(edge.sync.get(0), "$Channel_expected");
            } else if (edge.sync.changes_any_variable()) {
                handleError(edge.sync, "$Synchronisation_must_be_side-effect_free");
            } else {
                bool hasClockGuard = !edge.guard.empty() && !is_integral(edge.guard);
                bool isUrgent = channel.is(URGENT);
                bool receivesBroadcast = channel.is(BROADCAST) && edge.sync.get_sync() == SYNC_QUE;

                if (isUrgent && hasClockGuard) {
                    document.set_urgent_transition();
                    handleWarning(edge.sync, "$Clock_guards_are_not_allowed_on_urgent_edges");
                } else if (receivesBroadcast && hasClockGuard) {
                    document.clock_guard_recv_broadcast();
                    /*
                      This is now allowed, though it is expensive.

                    handle_error(edge.sync,
                                "$Clock_guards_are_not_allowed_on_broadcast_receivers");
                    */
                }
                if (receivesBroadcast && edge.guard.is_true()) {
                    if (edge.dst == nullptr) {  // dst is null at least in a case of branchpoint
                        handleWarning(edge.sync, "SMC requires input edges to be deterministic");
                    }
#ifndef NDEBUG
                    else if (!edge.dst->invariant.is_true()) {
                        // This case is not handled correctly by the engine and it is expensive to
                        // fix.
                        handleWarning(edge.sync, "$It_may_be_needed_to_add_a_guard_involving_the_target_invariant");
                    }
                    /*
                      The warning above gives too many false alarms and is therefore disabled.
                      In particular it does not consider the common idiom of clock reset (i.e. guard
                      is irrelevant). Details: the above case may lead to violation of target
                      invariant if unchecked, however the invariant *is* being checked in the engine
                      and halts with "violates model sanity with transition" + proper diagnostics
                      about the transition and location.
                    */
#endif /* NDEBUG */
                }
                if (isUrgent && strictBound) {
                    handleWarning(edge.guard, "$Strict_bounds_on_urgent_edges_may_not_make_sense");
                }
            }

            switch (syncUsed) {
            case 0:
                switch (edge.sync.get_sync()) {
                case SYNC_BANG:
                case SYNC_QUE: syncUsed = 1; break;
                case SYNC_CSP: syncUsed = 2; break;
                }
                break;
            case 1:
                switch (edge.sync.get_sync()) {
                case SYNC_BANG:
                case SYNC_QUE:
                    // ok
                    break;
                case SYNC_CSP: syncUsed = -1; break;
                }
                break;
            case 2:
                switch (edge.sync.get_sync()) {
                case SYNC_BANG:
                case SYNC_QUE: syncUsed = -1; break;
                case SYNC_CSP:
                    // ok
                    break;
                }
                break;
            default:
                // nothing
                ;
            }
            if (syncUsed == -1) {
                handleError(edge.sync, "$CSP_and_IO_synchronisations_cannot_be_mixed");
            }

            if (refinementWarnings) {
                if (edge.sync.get_sync() == SYNC_BANG) {
                    if (edge.control) {
                        handleWarning(edge.sync, "$Outputs_should_be_uncontrollable_for_refinement_checking");
                    }
                } else if (edge.sync.get_sync() == SYNC_QUE) {
                    if (!edge.control) {
                        handleWarning(edge.sync, "$Inputs_should_be_controllable_for_refinement_checking");
                    }
                } else {
                    handleWarning(edge.sync, "$CSP_synchronisations_are_incompatible_with_refinement_checking");
                }
            }
        }
    }

    // assignment
    checkAssignmentExpression(edge.assign);

    // probability
    if (!edge.prob.empty()) {
        if (checkExpression(edge.prob)) {
            if (!is_probability(edge.prob)) {
                std::string s = "$Expression_of_type ";
                s += edge.prob.get_type().str();
                s += " $cannot_be_used_as_a_probability";
                handleError(edge.prob, s);
            } else if (edge.prob.changes_any_variable()) {
                handleError(edge.prob, "$Probability_must_be_side-effect_free");
            }
        }
    }
}

void TypeChecker::visitInstanceLine(instance_line_t& instance) { DocumentVisitor::visitInstanceLine(instance); }

void TypeChecker::visitMessage(message_t& message)
{
    DocumentVisitor::visitMessage(message);

    if (!message.label.empty()) {
        if (checkExpression(message.label)) {
            type_t channel = message.label.get(0).get_type();
            if (!channel.is_channel()) {
                handleError(message.label.get(0), "$Channel_expected");
            } else if (message.label.changes_any_variable()) {
                handleError(message.label, "$Message_must_be_side-effect_free");
            }
        }
    }
}
void TypeChecker::visitCondition(condition_t& condition)
{
    DocumentVisitor::visitCondition(condition);
    if (!condition.label.empty()) {
        if (checkExpression(condition.label)) {
            if (!is_guard(condition.label)) {
                std::string s = "$Expression_of_type ";
                s += condition.label.get_type().str();
                s += " $cannot_be_used_as_a_condition";
                handleError(condition.label, s);
            } else if (condition.label.changes_any_variable()) {
                handleError(condition.label, "$Condition_must_be_side-effect_free");
            }
        }
    }
}
void TypeChecker::visitUpdate(update_t& update)
{
    DocumentVisitor::visitUpdate(update);
    if (!update.label.empty()) {
        checkAssignmentExpression(update.label);
    }
}

void TypeChecker::visitProgressMeasure(progress_t& progress)
{
    checkExpression(progress.guard);
    checkExpression(progress.measure);

    if (!progress.guard.empty() && !is_integral(progress.guard)) {
        handleError(progress.guard, "$Progress_guard_must_evaluate_to_a_boolean");
    }

    if (!is_integral(progress.measure)) {
        handleError(progress.measure, "$Progress_measure_must_evaluate_to_a_value");
    }
}

void TypeChecker::visitGanttChart(gantt_t& gc)
{
    size_t n = gc.parameters.get_size();
    for (size_t i = 0; i < n; ++i) {
        checkType(gc.parameters[i].get_type());
    }

    std::list<ganttmap_t>::const_iterator first, end = gc.mapping.end();
    for (first = gc.mapping.begin(); first != end; ++first) {
        n = (*first).parameters.get_size();
        for (size_t i = 0; i < n; ++i) {
            checkType((*first).parameters[i].get_type());
        }

        const expression_t& p = (*first).predicate;
        checkExpression(p);
        if (!is_integral(p) && !is_constraint(p)) {
            handleError(p, "$Boolean_expected");
        }

        const expression_t& m = (*first).mapping;
        checkExpression(m);
        if (!is_integral(m)) {
            handleError(m, "$Integer_expected");
        }
    }
}

void TypeChecker::visitInstance(instance_t& instance)
{
    DocumentVisitor::visitInstance(instance);

    /* Check the parameters of the instance.
     */
    type_t type = instance.uid.get_type();
    for (size_t i = 0; i < type.size(); i++) {
        checkType(type[i]);
    }

    /* Check arguments.
     */
    for (size_t i = type.size(); i < type.size() + instance.arguments; i++) {
        symbol_t parameter = instance.parameters[i];
        expression_t argument = instance.mapping[parameter];

        if (!checkExpression(argument)) {
            continue;
        }

        // For template instantiation, the argument must be side-effect free
        if (argument.changes_any_variable()) {
            handleError(argument, "$Argument_must_be_side-effect_free");
            continue;
        }

        // We have three ok cases:
        // - Value parameter with computable argument
        // - Constant reference with computable argument
        // - Reference parameter with unique lhs argument
        // If non of the cases are true, then we generate an error
        bool ref = parameter.get_type().is(REF);
        bool constant = parameter.get_type().is_constant();
        bool computable = isCompileTimeComputable(argument);

        if ((!ref && !computable) || (ref && !constant && !isUniqueReference(argument)) ||
            (ref && constant && !computable)) {
            handleError(argument, "$Incompatible_argument");
            continue;
        }

        checkParameterCompatible(parameter.get_type(), argument);
    }
}

static bool isGameProperty(expression_t expr)
{
    switch (expr.get_kind()) {
    case CONTROL:
    case SMC_CONTROL:
    case EF_CONTROL:
    case CONTROL_TOPT:
    case PO_CONTROL:
    case CONTROL_TOPT_DEF1:
    case CONTROL_TOPT_DEF2: return true;
    default: return false;
    }
}

static bool hasMITLInQuantifiedSub(expression_t expr)
{
    bool hasIt = (expr.get_kind() == MITL_FORALL || expr.get_kind() == MITL_EXISTS);
    if (!hasIt) {
        for (uint32_t i = 0; i < expr.get_size(); i++) {
            hasIt |= hasMITLInQuantifiedSub(expr.get(i));
        }
    }
    return hasIt;
}

static bool hasSpawnOrExit(expression_t expr)
{
    bool hasIt = (expr.get_kind() == SPAWN || expr.get_kind() == EXIT);
    if (!hasIt) {
        for (uint32_t i = 0; i < expr.get_size(); i++) {
            hasIt |= hasSpawnOrExit(expr.get(i));
        }
    }
    return hasIt;
}

void TypeChecker::visitProperty(expression_t expr)
{
    if (checkExpression(expr)) {
        if (expr.changes_any_variable()) {
            handleError(expr, "$Property_must_be_side-effect_free");
        }
        if (expr.get_kind() == LOAD_STRAT || expr.get_kind() == SAVE_STRAT) {
            if (!expr.get(0).get_type().is_string()) {
                handleError(expr, "$loadStrategy_and_saveStrategy_expect_a_string");
            }
            return;
        }
        if (!is_formula(expr)) {
            handleError(expr, "$Property_must_be_a_valid_formula");
        }
        if (isGameProperty(expr)) {
            /*
            for (uint32_t i = 0; i < expr.get_size(); i++)
            {
                if (is_formula(expr[i]))
                {
                    for (uint32_t j = 0; j < expr[i].get_size(); j++)
                    {
                        if (!is_constraint(expr[i][j]))
                        {
                            handle_error(expr[i][j], "$Nesting_of_path_quantifiers_is_not_allowed");
                        }
                    }
                }
            }
            */
        } else if (auto k = expr.get_kind(); k != SUP_VAR && k != INF_VAR && k != BOUNDS_VAR && k != SCENARIO &&
                                             k != PROBA_MIN_BOX && k != PROBA_MIN_DIAMOND && k != PROBA_BOX &&
                                             k != PROBA_DIAMOND && k != PROBA_EXP && k != PROBA_CMP && k != SIMULATE &&
                                             k != SIMULATEREACH && k != MITL_FORMULA &&
                                             k != MIN_EXP &&  // ALREADY CHECKED IN PARSE
                                             k != MAX_EXP)    // ALREADY CHECKED IN PARSE
        {
            for (uint32_t i = 0; i < expr.get_size(); i++) {
                /* No nesting except for constraints */
                if (!is_constraint(expr[i])) {
                    handleError(expr[i], "$Nesting_of_path_quantifiers_is_not_allowed");
                }
            }
        }
        if (expr.get_kind() == PO_CONTROL) {
            /* Observations on clock constraints are limited to be
             * weak for lower bounds and strict for upper bounds.
             */
            checkObservationConstraints(expr);
        }
        if (hasMITLInQuantifiedSub(expr) && expr.get_kind() != MITL_FORMULA) {
            handleError(expr, "MITL inside forall or exists in non-MITL property");
        }
    }
}

/**
 * Checks that \a expr is a valid assignment expression. Errors or
 * warnings are issued via calls to handle_error() and
 * handle_warning(). Returns true if no errors were issued, false
 * otherwise.
 *
 * An assignment expression is any:
 *
 *  - expression of an expression statement,
 *
 *  - initialisation or step expression in a for-clause
 *
 *  - expression in the update field of an edge
 *
 *  - expression in the label field of an update (LSC)
 */
bool TypeChecker::checkAssignmentExpression(expression_t expr)
{
    if (!checkExpression(expr)) {
        return false;
    }

    if (!isAssignable(expr.get_type()) && !is_void(expr)) {
        handleError(expr, "$Invalid_assignment_expression");
        return false;
    }

    if (expr.get_kind() != FUN_CALL_EXT && (expr.get_kind() != CONSTANT || expr.get_value() != 1)) {
        checkIgnoredValue(expr);
    }

    return true;
}

/** Checks that the expression can be used as a condition (e.g. for if). */
bool TypeChecker::checkConditionalExpressionInFunction(expression_t expr)
{
    if (!(is_integral(expr) || is_constraint(expr))) {
        handleError(expr, "$Boolean_expected");
        return false;
    }
    return true;
}

void TypeChecker::checkObservationConstraints(expression_t expr)
{
    for (size_t i = 0; i < expr.get_size(); ++i) {
        checkObservationConstraints(expr[i]);
    }

    bool invalid = false;

    switch (expr.get_kind()) {
    case LT:  // int < clock
    case GE:  // int >= clock
        invalid = is_integral(expr[0]) && is_clock(expr[1]);
        break;

    case LE:  // clock <= int
    case GT:  // clock > int
        invalid = is_clock(expr[0]) && is_integral(expr[1]);
        break;

    case EQ:   // clock == int || int == clock
    case NEQ:  // clock != int || int != clock
        invalid = (is_clock(expr[0]) && is_integral(expr[1])) || (is_integral(expr[0]) && is_clock(expr[1]));
        break;

    default:;
    }

    if (invalid) {
        handleError(expr, "$Clock_lower_bound_must_be_weak_and_upper_bound_strict");
    } else {
        switch (expr.get_kind())  // No clock differences.
        {
        case LT:
        case LE:
        case GT:
        case GE:
        case EQ:
        case NEQ:
            if ((is_clock(expr[0]) && is_clock(expr[1])) || (is_diff(expr[0]) && is_integer(expr[1])) ||
                (is_integer(expr[0]) && is_diff(expr[1]))) {
                handleError(expr, "$Clock_differences_are_not_supported");
            }
            break;

        default:;
        }
    }
}

static bool validReturnType(type_t type)
{
    frame_t frame;

    switch (type.get_kind()) {
    case Constants::RECORD:
        for (size_t i = 0; i < type.size(); i++) {
            if (!validReturnType(type[i])) {
                return false;
            }
        }
        return true;

    case Constants::RANGE:
    case Constants::LABEL: return validReturnType(type[0]);

    case Constants::INT:
    case Constants::BOOL:
    case Constants::SCALAR:
    case Constants::DOUBLE: return true;

    default: return false;
    }
}

void TypeChecker::visitFunction(function_t& fun)
{
    DocumentVisitor::visitFunction(fun);
    /* Check that the return type is consistent and is a valid return
     * type.
     */
    type_t return_type = fun.uid.get_type()[0];
    checkType(return_type);
    if (!return_type.is_void() && !validReturnType(return_type)) {
        handleError(return_type, "$Invalid_return_type");
    }

    /* Type check the function body: Type checking return statements
     * requires access to the return type, hence we store a pointer to
     * the current function being type checked in the \a function
     * member.
     */
    function = &fun;
    fun.body->accept(this);
    function = nullptr;

    /* Check if there are dynamic expressions in the function body*/
    checkDynamicExpressions(fun.body.get());

    /* Collect identifiers of things external to the function accessed
     * or changed by the function. Notice that neither local variables
     * nor parameters are considered to be changed or accessed by a
     * function.
     */
    CollectChangesVisitor visitor(fun.changes);
    fun.body->accept(&visitor);

    CollectDependenciesVisitor visitor2(fun.depends);
    fun.body->accept(&visitor2);

    for (const auto& var : fun.variables) {
        fun.changes.erase(var.uid);
        fun.depends.erase(var.uid);
    }
    size_t parameters = fun.uid.get_type().size() - 1;
    for (uint32_t i = 0; i < parameters; i++) {
        fun.changes.erase(fun.body->get_frame()[i]);
        fun.depends.erase(fun.body->get_frame()[i]);
    }
}

int32_t TypeChecker::visitEmptyStatement(EmptyStatement* stat) { return 0; }

int32_t TypeChecker::visitExprStatement(ExprStatement* stat)
{
    checkAssignmentExpression(stat->expr);
    return 0;
}

int32_t TypeChecker::visitAssertStatement(AssertStatement* stat)
{
    if (checkExpression(stat->expr) && stat->expr.changes_any_variable()) {
        handleError(stat->expr, "$Assertion_must_be_side-effect_free");
    }
    return 0;
}

int32_t TypeChecker::visitForStatement(ForStatement* stat)
{
    checkAssignmentExpression(stat->init);

    if (checkExpression(stat->cond)) {
        checkConditionalExpressionInFunction(stat->cond);
    }

    checkAssignmentExpression(stat->step);

    return stat->stat->accept(this);
}

int32_t TypeChecker::visitIterationStatement(IterationStatement* stat)
{
    type_t type = stat->symbol.get_type();
    checkType(type);

    /* We only support iteration over scalars and integers.
     */
    if (!type.is_scalar() && !type.is_integer()) {
        handleError(type, "$Scalar_set_or_integer_expected");
    } else if (!type.is(RANGE)) {
        handleError(type, "$Range_expected");
    }

    return stat->stat->accept(this);
}

int32_t TypeChecker::visitWhileStatement(WhileStatement* stat)
{
    if (checkExpression(stat->cond)) {
        checkConditionalExpressionInFunction(stat->cond);
    }
    return stat->stat->accept(this);
}

int32_t TypeChecker::visitDoWhileStatement(DoWhileStatement* stat)
{
    if (checkExpression(stat->cond)) {
        checkConditionalExpressionInFunction(stat->cond);
    }
    return stat->stat->accept(this);
}

int32_t TypeChecker::visitBlockStatement(BlockStatement* stat)
{
    BlockStatement::iterator i;

    /* Check type and initialiser of local variables (parameters are
     * also considered local variables).
     */
    frame_t frame = stat->get_frame();
    for (uint32_t i = 0; i < frame.get_size(); ++i) {
        symbol_t symbol = frame[i];
        checkType(symbol.get_type());
        if (auto* d = symbol.get_data(); d) {
            variable_t* var = static_cast<variable_t*>(d);
            if (!var->init.empty() && checkExpression(var->init)) {
                if (var->init.changes_any_variable()) {
                    /* This is stronger than C. However side-effects in
                     * initialisers are nasty: For records, the evaluation
                     * order may be different from the order in the input
                     * file.
                     */
                    handleError(var->init, "$Initialiser_must_be_side-effect_free");
                } else {
                    var->init = checkInitialiser(symbol.get_type(), var->init);
                }
            }
        }
    }

    /* Check statements.
     */
    for (const auto& s : *stat)
        s->accept(this);
    return 0;
}

int32_t TypeChecker::visitIfStatement(IfStatement* stat)
{
    if (checkExpression(stat->cond)) {
        checkConditionalExpressionInFunction(stat->cond);
    }
    stat->trueCase->accept(this);
    if (stat->falseCase) {
        stat->falseCase->accept(this);
    }
    return 0;
}

int32_t TypeChecker::visitReturnStatement(ReturnStatement* stat)
{
    if (!stat->value.empty()) {
        checkExpression(stat->value);

        /* The only valid return types are integers and records. For these
         * two types, the type rules are the same as for parameters.
         */
        type_t return_type = function->uid.get_type()[0];
        checkParameterCompatible(return_type, stat->value);
    }
    return 0;
}

/**
 * Returns a value indicating the capabilities of a channel. For
 * urgent channels this is 0, for non-urgent broadcast channels this
 * is 1, and in all other cases 2. An argument to a channel parameter
 * must have at least the same capability as the parameter.
 */
static int channelCapability(type_t type)
{
    assert(type.is_channel());
    if (type.is(URGENT)) {
        return 0;
    }
    if (type.is(BROADCAST)) {
        return 1;
    }
    return 2;
}

/**
 * Returns true if two scalar types are name-equivalent.
 */
static bool isSameScalarType(type_t t1, type_t t2)
{
    if (t1.get_kind() == REF || t1.get_kind() == CONSTANT || t1.get_kind() == SYSTEM_META) {
        return isSameScalarType(t1[0], t2);
    } else if (t2.get_kind() == EF || t2.get_kind() == CONSTANT || t2.get_kind() == SYSTEM_META) {
        return isSameScalarType(t1, t2[0]);
    } else if (t1.get_kind() == LABEL && t2.get_kind() == LABEL) {
        return t1.get_label(0) == t2.get_label(0) && isSameScalarType(t1[0], t2[0]);
    } else if (t1.get_kind() == SCALAR && t2.get_kind() == SCALAR) {
        return true;
    } else if (t1.get_kind() == RANGE && t2.get_kind() == RANGE) {
        return isSameScalarType(t1[0], t2[0]) && t1.get_range().first.equal(t2.get_range().first) &&
               t1.get_range().second.equal(t2.get_range().second);
    } else {
        return false;
    }
}

/**
 * Returns true iff argument type is compatible with parameter type.
 */
bool TypeChecker::isParameterCompatible(type_t paramType, expression_t arg)
{
    bool ref = paramType.is(REF);
    bool constant = paramType.is_constant();
    bool lvalue = isModifiableLValue(arg);
    type_t argType = arg.get_type();
    // For non-const reference parameters, we require a modifiable
    // lvalue argument
    if (ref && !constant && !lvalue) {
        return false;
    }

    if (paramType.is_channel() && argType.is_channel()) {
        return channelCapability(argType) >= channelCapability(paramType);
    } else if (ref && lvalue) {
        return areEquivalent(argType, paramType);
    } else {
        return areAssignmentCompatible(paramType, argType);
    }
}

/**
 * Checks whether argument type is compatible with parameter type.
 */
bool TypeChecker::checkParameterCompatible(type_t paramType, expression_t arg)
{
    if (!isParameterCompatible(paramType, arg)) {
        handleError(arg, "$Incompatible_argument");
        return false;
    }
    return true;
}

/**
 * Checks whether init is a valid initialiser for a variable or
 * constant of the given type. For record types, the initialiser is
 * reordered to fit the order of the fields and the new initialiser is
 * returned. REVISIT: Can a record initialiser have side-effects? Then
 * such reordering is not valid.
 */
expression_t TypeChecker::checkInitialiser(type_t type, expression_t init)
{
    if (areAssignmentCompatible(type, init.get_type(), true)) {
        return init;
    } else if (type.is_array() && init.get_kind() == LIST) {
        type_t subtype = type.get_sub();
        std::vector<expression_t> result(init.get_size(), expression_t());
        for (uint32_t i = 0; i < init.get_type().size(); i++) {
            if (!init.get_type().get_label(i).empty()) {
                handleError(init[i], "$Field_name_not_allowed_in_array_initialiser");
            }
            result[i] = checkInitialiser(subtype, init[i]);
        }
        return expression_t::create_nary(LIST, result, init.get_position(), type);
    } else if (type.is_record() && init.get_kind() == LIST) {
        /* In order to access the record labels we have to strip any
         * prefixes and labels from the record type.
         */
        std::vector<expression_t> result(type.get_record_size(), expression_t());
        uint32_t current = 0;
        for (uint32_t i = 0; i < init.get_type().size(); ++i, ++current) {
            std::string label = init.get_type().get_label(i);
            if (!label.empty()) {
                auto index = type.find_index_of(label);
                if (!index) {
                    handleError(init[i], "$Unknown_field");
                    break;
                } else {
                    current = *index;
                }
            }

            if (current >= type.get_record_size()) {
                handleError(init[i], "$Too_many_elements_in_initialiser");
                break;
            }

            if (!result[current].empty()) {
                handleError(init[i], "$Multiple_initialisers_for_field");
                continue;
            }

            result[current] = checkInitialiser(type.get_sub(current), init[i]);
        }

        // Check that all fields do have an initialiser.
        for (size_t i = 0; i < result.size(); i++) {
            if (result[i].empty()) {
                handleError(init, "$Incomplete_initialiser");
                break;
            }
        }

        return expression_t::create_nary(LIST, result, init.get_position(), type);
    }
    handleError(init, "$Invalid_initialiser");
    return init;
}

/** Returns true if arguments of an inline if are compatible. The
    'then' and 'else' arguments are compatible if and only if they
    have the same base type. In case of arrays, they must have the
    same size and the subtypes must be compatible. In case of records,
    they must have the same type name.
*/
bool TypeChecker::areInlineIfCompatible(type_t result_type, type_t t1, type_t t2) const
{
    if (areAssignmentCompatible(result_type, t1) && areAssignmentCompatible(result_type, t1))
        return true;

    return areEquivalent(t1, t2);
}

type_t TypeChecker::getInlineIfCommonType(type_t t1, type_t t2) const
{
    if (t1.is_record())
        return t1;
    else if (t2.is_record())
        return t2;
    else if (t1.is_clock() && !t2.is_clock() || !t1.is_clock() && t2.is_clock())
        return type_t{DOUBLE, {}, 0};
    else if (TypeChecker::areAssignmentCompatible(t1, t2))
        return t1;
    else if (TypeChecker::areAssignmentCompatible(t2, t1))
        return t2;
    else if (TypeChecker::areEquivalent(t2, t1))
        return t1;
    else
        return type_t{};
}

/**
 * Returns true iff \a a and \a b are structurally
 * equivalent. However, CONST, SYSTEM_META, and REF are ignored. Scalar sets
 * are checked using named equivalence.
 */
bool TypeChecker::areEquivalent(type_t a, type_t b)
{
    if (a.is_integer() && b.is_integer()) {
        return !a.is(RANGE) || !b.is(RANGE) ||
               (a.get_range().first.equal(b.get_range().first) && a.get_range().second.equal(b.get_range().second));
    } else if (a.isBoolean() && b.isBoolean()) {
        return true;
    } else if (a.is_clock() && b.is_clock()) {
        return true;
    } else if (a.is_channel() && b.is_channel()) {
        return channelCapability(a) == channelCapability(b);
    } else if (a.is_record() && b.is_record()) {
        size_t aSize = a.get_record_size();
        size_t bSize = b.get_record_size();
        if (aSize == bSize) {
            for (size_t i = 0; i < aSize; i++) {
                if (a.get_record_label(i) != b.get_record_label(i) || !areEquivalent(a.get_sub(i), b.get_sub(i))) {
                    return false;
                }
            }
            return true;
        }
    } else if (a.is_array() && b.is_array()) {
        type_t asize = a.get_array_size();
        type_t bsize = b.get_array_size();

        if (asize.is_integer() && bsize.is_integer()) {
            return asize.get_range().first.equal(bsize.get_range().first) &&
                   asize.get_range().second.equal(bsize.get_range().second) && areEquivalent(a.get_sub(), b.get_sub());
        } else if (asize.is_scalar() && bsize.is_scalar()) {
            return isSameScalarType(asize, bsize) && areEquivalent(a.get_sub(), b.get_sub());
        }
        return false;
    } else if (a.is_scalar() && b.is_scalar()) {
        return isSameScalarType(a, b);
    } else if (a.is_double() && b.is_double()) {
        return true;
    } else if (a.is_string() && b.is_string()) {
        return true;
    }

    return false;
}

/** Returns true if lvalue and rvalue are assignment compatible.  This
    is the case when an expression of type rvalue can be assigned to
    an expression of type lvalue. It does not check whether lvalue is
    actually a left-hand side value. In case of integers, it does not
    check the range of the expressions.
*/
bool TypeChecker::areAssignmentCompatible(type_t lvalue, type_t rvalue, bool init) const
{
    if (init ? ((lvalue.is_clock() && (rvalue.is_double() || rvalue.is_integral())) ||
                (lvalue.is_double() && (rvalue.is_integral() || rvalue.is_double())))
             : ((lvalue.is_clock() || lvalue.is_double()) &&
                (rvalue.is_integral() || rvalue.is_double() || rvalue.is_clock()))) {
        return true;
    } else if (lvalue.is_integral() && rvalue.is_integral()) {
        return true;
    }
    return areEquivalent(lvalue, rvalue);
}

/**
 * Returns true if two types are compatible for comparison using the
 * equality operator.
 *
 * Two types are compatible if they are structurally
 * equivalent. However for scalar we use name equivalence.  Prefixes
 * like CONST, SYSTEM_META, URGENT, COMMITTED, BROADCAST, REF and TYPENAME
 * are ignored.
 *
 * Clocks are not handled by this method: If t1 or t2 are clock-types,
 * then false is returned.
 * REVISIT: This should be updated.
 */
bool TypeChecker::areEqCompatible(type_t t1, type_t t2) const
{
    if (t1.is_integral() && t2.is_integral()) {
        return true;
    } else if (t1.is(PROCESS_VAR) && t2.is(PROCESS_VAR)) {
        return true;
    } else {
        return areEquivalent(t1, t2);
    }
}

/** Type check and checkExpression the expression. This function performs
    basic type checking of the given expression and assigns a type to
    every subexpression of the expression. It checks that only
    left-hand side values are updated, checks that functions are
    called with the correct arguments, checks that operators are used
    with the correct operands and checks that operands to assignment
    operators are assignment compatible. Errors are reported by
    calling handle_error(). This function does not check/compute the
    range of integer expressions and thus does not produce
    out-of-range errors or warnings. Returns true if no type errors
    were found, false otherwise.
*/
bool TypeChecker::checkExpression(expression_t expr)
{
    /* Do not check empty expressions.
     */
    if (expr.empty())
        return true;

    /* CheckExpression sub-expressions.
     */
    bool ok = true;
    for (uint32_t i = 0; i < expr.get_size(); i++)
        ok &= checkExpression(expr[i]);

    /* Do not checkExpression the expression if any of the sub-expressions
     * contained errors.
     */
    if (!ok)
        return false;

    /* CheckExpression the expression. This depends on the kind of expression
     * we are dealing with.
     */
    type_t type, arg1, arg2, arg3;
    switch (expr.get_kind()) {
        // It is possible to have DOT expressions as data.x
        // with data being an array of struct. The type checker
        // is broken and trying
        // expr[0].get_type().is_record() or
        // expr[0].is_process() cannot detect this.
        // This should be fixed one day.
        /*
    case DOT:
        if (expr[0].get_type().is_process(Constants::PROCESS) ||
            expr[0].get_type().is(Constants::RECORD))
        {
            return true;
        }
        else
        {
            handle_error(expr, "$Invalid_type");
            return false;
        }
        */
    case SUM_DYNAMIC:
        if (is_integral(expr[2]) || is_double_value(expr[2])) {
            type = expr[2].get_type();
        } else if (is_invariant(expr[2]) || is_guard(expr[2])) {
            type = type_t::create_primitive(Constants::DOUBLE_INV_GUARD);
        } else {
            handleError(expr, "A sum can only  be made over integer, double, invariant or guard expressions.");
            return false;
        }
        break;
    case FRACTION:
        if (is_integral(expr[0]) && is_integral(expr[1])) {
            type = type_t::create_primitive(Constants::FRACTION);
        }
        break;

    case PLUS:
        if (is_integral(expr[0]) && is_integral(expr[1])) {
            type = type_t::create_primitive(Constants::INT);
        } else if ((is_integer(expr[0]) && is_clock(expr[1])) || (is_clock(expr[0]) && is_integer(expr[1]))) {
            type = type_t::create_primitive(CLOCK);
        } else if ((is_diff(expr[0]) && is_integer(expr[1])) || (is_integer(expr[0]) && is_diff(expr[1]))) {
            type = type_t::create_primitive(DIFF);
        } else if (is_number(expr[0]) && is_number(expr[1])) {
            // SMC extension.
            type = type_t::create_primitive(Constants::DOUBLE);
        }
        break;

    case MINUS:
        if (is_integral(expr[0]) && is_integral(expr[1])) {
            type = type_t::create_primitive(Constants::INT);
        } else if (is_clock(expr[0]) && is_integer(expr[1]))
        // removed  "|| is_integer(expr[0].type) && is_clock(expr[1].type)"
        // in order to be able to convert into ClockGuards
        {
            type = type_t::create_primitive(CLOCK);
        } else if ((is_diff(expr[0]) && is_integer(expr[1])) || (is_integer(expr[0]) && is_diff(expr[1])) ||
                   (is_clock(expr[0]) && is_clock(expr[1]))) {
            type = type_t::create_primitive(DIFF);
        } else if (is_number(expr[0]) && is_number(expr[1])) {
            // SMC extension.
            // x-y with that semantic should be written x+(-y)
            type = type_t::create_primitive(Constants::DOUBLE);
        }
        break;

    case AND:
        if (is_integral(expr[0]) && is_integral(expr[1])) {
            type = type_t::create_primitive(Constants::BOOL);
        } else if (is_invariant(expr[0]) && is_invariant(expr[1])) {
            type = type_t::create_primitive(INVARIANT);
        } else if (isInvariantWR(expr[0]) && isInvariantWR(expr[1])) {
            type = type_t::create_primitive(INVARIANT_WR);
        } else if (is_guard(expr[0]) && is_guard(expr[1])) {
            type = type_t::create_primitive(GUARD);
        } else if (is_constraint(expr[0]) && is_constraint(expr[1])) {
            type = type_t::create_primitive(CONSTRAINT);
        } else if (is_formula(expr[0]) && is_formula(expr[1])) {
            type = type_t::create_primitive(FORMULA);
        }
        break;

    case OR:
        if (is_integral(expr[0]) && is_integral(expr[1])) {
            type = type_t::create_primitive(Constants::BOOL);
        } else if (is_integral(expr[0]) && is_invariant(expr[1])) {
            type = type_t::create_primitive(INVARIANT);
        } else if (is_invariant(expr[0]) && is_integral(expr[1])) {
            type = type_t::create_primitive(INVARIANT);
        } else if (is_integral(expr[0]) && isInvariantWR(expr[1])) {
            type = type_t::create_primitive(INVARIANT_WR);
        } else if (isInvariantWR(expr[0]) && is_integral(expr[1])) {
            type = type_t::create_primitive(INVARIANT_WR);
        } else if (is_integral(expr[0]) && is_guard(expr[1])) {
            type = type_t::create_primitive(GUARD);
        } else if (is_guard(expr[0]) && is_integral(expr[1])) {
            type = type_t::create_primitive(GUARD);
        } else if (is_constraint(expr[0]) && is_constraint(expr[1])) {
            type = type_t::create_primitive(CONSTRAINT);
        }
        break;

    case XOR:
        if (is_integral(expr[0]) && is_integral(expr[1])) {
            type = type_t::create_primitive(Constants::BOOL);
        }
        break;

    case SPAWN: {
        template_t* temp = document.find_dynamic_template(expr[0].get_symbol().get_name());
        if (!temp) {
            handleError(expr, "It appears your trying to spawn a non-dynamic template");
            return false;
        }
        if (temp->parameters.get_size() != expr.get_size() - 1) {
            handleError(expr, "Wrong number of arguments");
            return false;
        }
        for (size_t i = 0; i < temp->parameters.get_size(); i++) {
            if (!checkSpawnParameterCompatible(temp->parameters[i].get_type(), expr[i + 1])) {
                return false;
            }
        }

        /* check that spawn is only made for templates with definitions*/
        if (!temp->is_defined) {
            handleError(expr, "Template is only declared - not defined");
            return false;
        }
        type = type_t::create_primitive(Constants::INT);
        break;
    }

    case NUMOF: {
        template_t* temp = document.find_dynamic_template(expr[0].get_symbol().get_name());
        if (temp) {
            type = type_t::create_primitive(Constants::INT);
        } else {
            handleError(expr, "Not a dynamic template");
            return false;
        }
        break;
    }

    case EXIT: {
        assert(temp);
        if (!temp->dynamic) {
            handleError(expr, "Exit can only be used in templates declared as dynamic");
            return false;
        }

        type = type_t::create_primitive(Constants::INT);

        break;
    }

    case LT:
    case LE:
        if (is_integral(expr[0]) && is_integral(expr[1])) {
            type = type_t::create_primitive(Constants::BOOL);
        } else if ((is_clock(expr[0]) && is_clock(expr[1])) || (is_clock(expr[0]) && isBound(expr[1])) ||
                   (is_clock(expr[1]) && isBound(expr[0])) || (is_diff(expr[0]) && isBound(expr[1])) ||
                   (isBound(expr[0]) && is_diff(expr[1]))) {
            type = type_t::create_primitive(INVARIANT);
        } else if (is_number(expr[0]) && is_clock(expr[1])) {
            type = type_t::create_primitive(GUARD);
        } else if (is_clock(expr[0]) && is_number(expr[1])) {
            type = type_t::create_primitive(GUARD);
        } else if (is_number(expr[0]) && is_number(expr[1])) {
            type = type_t::create_primitive(Constants::BOOL);
        }
        break;

    case EQ:
        // FIXME: Apparently the case cost == expr goes through, which is obviously not good.

        if ((is_clock(expr[0]) && is_clock(expr[1])) || (is_clock(expr[0]) && is_number(expr[1])) ||
            (is_number(expr[0]) && is_clock(expr[1])) || (is_diff(expr[0]) && is_number(expr[1])) ||
            (is_number(expr[0]) && is_diff(expr[1]))) {
            type = type_t::create_primitive(GUARD);
        } else if (areEqCompatible(expr[0].get_type(), expr[1].get_type())) {
            type = type_t::create_primitive(Constants::BOOL);
        } else if ((expr[0].get_type().is(RATE) && (is_integral(expr[1]) || is_double_value(expr[1]))) ||
                   ((is_integral(expr[0]) || is_double_value(expr[0])) && expr[1].get_type().is(RATE))) {
            type = type_t::create_primitive(INVARIANT_WR);
        } else if (is_number(expr[0]) && is_number(expr[1])) {
            type = type_t::create_primitive(Constants::BOOL);
        }
        break;

    case NEQ:
        if (areEqCompatible(expr[0].get_type(), expr[1].get_type())) {
            type = type_t::create_primitive(Constants::BOOL);
        } else if ((is_clock(expr[0]) && is_clock(expr[1])) || (is_clock(expr[0]) && is_integer(expr[1])) ||
                   (is_integer(expr[0]) && is_clock(expr[1])) || (is_diff(expr[0]) && is_integer(expr[1])) ||
                   (is_integer(expr[0]) && is_diff(expr[1]))) {
            type = type_t::create_primitive(CONSTRAINT);
        } else if (is_number(expr[0]) && is_number(expr[1])) {
            type = type_t::create_primitive(Constants::BOOL);
        }
        break;

    case GE:
    case GT:
        if (is_integral(expr[0]) && is_integral(expr[1])) {
            type = type_t::create_primitive(Constants::BOOL);
        } else if ((is_clock(expr[0]) && is_clock(expr[1])) || (is_integer(expr[0]) && is_clock(expr[1])) ||
                   (is_integer(expr[1]) && is_clock(expr[0])) || (is_diff(expr[0]) && is_integer(expr[1])) ||
                   (is_integer(expr[0]) && is_diff(expr[1]))) {
            type = type_t::create_primitive(INVARIANT);
        } else if (is_number(expr[0]) && is_clock(expr[1])) {
            type = type_t::create_primitive(GUARD);
        } else if (is_clock(expr[0]) && is_number(expr[1])) {
            type = type_t::create_primitive(GUARD);
        } else if (is_number(expr[0]) && is_number(expr[1])) {
            type = type_t::create_primitive(Constants::BOOL);
        }
        break;

    case MULT:
    case DIV:
    case POW:
    case MIN:
    case MAX:
        if (is_integral(expr[0]) && is_integral(expr[1])) {
            type = type_t::create_primitive(Constants::INT);
        } else if (is_number(expr[0]) && is_number(expr[1])) {
            type = type_t::create_primitive(Constants::DOUBLE);
        }
        break;

    case MOD:
    case BIT_AND:
    case BIT_OR:
    case BIT_XOR:
    case BIT_LSHIFT:
    case BIT_RSHIFT:
        if (is_integral(expr[0]) && is_integral(expr[1])) {
            type = type_t::create_primitive(Constants::INT);
        }
        break;

    case NOT:
        if (is_integral(expr[0])) {
            type = type_t::create_primitive(Constants::BOOL);
        } else if (is_constraint(expr[0])) {
            type = type_t::create_primitive(CONSTRAINT);
        }
        break;

    case UNARY_MINUS:
        if (is_integral(expr[0])) {
            type = type_t::create_primitive(Constants::INT);
        } else if (is_number(expr[0])) {
            type = type_t::create_primitive(Constants::DOUBLE);
        }
        break;

    case RATE:
        if (isCost(expr[0]) || is_clock(expr[0])) {
            type = type_t::create_primitive(RATE);
        }
        break;

    case ASSIGN:
        if (!areAssignmentCompatible(expr[0].get_type(), expr[1].get_type())) {
            handleError(expr, "$Incompatible_types");
            return false;
        } else if (!isModifiableLValue(expr[0])) {
            handleError(expr[0], "$Left_hand_side_value_expected");
            return false;
        }
        type = expr[0].get_type();
        break;

    case ASS_PLUS:
        if ((!is_integer(expr[0]) && !isCost(expr[0])) || !is_integral(expr[1])) {
            handleError(expr, "$Increment_operator_can_only_be_used_for_integers_and_cost_variables");
        } else if (!isModifiableLValue(expr[0])) {
            handleError(expr[0], "$Left_hand_side_value_expected");
        }
        type = expr[0].get_type();
        break;

    case ASS_MINUS:
    case ASS_DIV:
    case ASS_MOD:
    case ASS_MULT:
    case ASS_AND:
    case ASS_OR:
    case ASS_XOR:
    case ASS_LSHIFT:
    case ASS_RSHIFT:
        if (!is_integral(expr[0]) || !is_integral(expr[1])) {
            handleError(expr, "$Non-integer_types_must_use_regular_assignment_operator");
            return false;
        } else if (!isModifiableLValue(expr[0])) {
            handleError(expr[0], "$Left_hand_side_value_expected");
            return false;
        }
        type = expr[0].get_type();
        break;

    case POST_INCREMENT:
    case PRE_INCREMENT:
    case POST_DECREMENT:
    case PRE_DECREMENT:
        if (!isModifiableLValue(expr[0])) {
            handleError(expr[0], "$Left_hand_side_value_expected");
            return false;
        } else if (!is_integer(expr[0])) {
            handleError(expr, "$Integer_expected");
            return false;
        }
        type = type_t::create_primitive(Constants::INT);
        break;

    case FMA_F:
    case RANDOM_TRI_F:
        if (!is_number(expr[2])) {
            handleError(expr[2], "$Number_expected");
            return false;
        }  // fall-through to check the second argument:
        [[fallthrough]];
    case FMOD_F:
    case FMAX_F:
    case FMIN_F:
    case FDIM_F:
    case POW_F:
    case HYPOT_F:
    case ATAN2_F:
    case NEXT_AFTER_F:
    case COPY_SIGN_F:
    case RANDOM_ARCSINE_F:
    case RANDOM_BETA_F:
    case RANDOM_GAMMA_F:
    case RANDOM_NORMAL_F:
    case RANDOM_WEIBULL_F:
        if (!is_number(expr[1])) {
            handleError(expr[1], "$Number_expected");
            return false;
        }  // fall-through to check the first argument:
        [[fallthrough]];
    case FABS_F:
    case EXP_F:
    case EXP2_F:
    case EXPM1_F:
    case LN_F:
    case LOG_F:
    case LOG10_F:
    case LOG2_F:
    case LOG1P_F:
    case SQRT_F:
    case CBRT_F:
    case SIN_F:
    case COS_F:
    case TAN_F:
    case ASIN_F:
    case ACOS_F:
    case ATAN_F:
    case SINH_F:
    case COSH_F:
    case TANH_F:
    case ASINH_F:
    case ACOSH_F:
    case ATANH_F:
    case ERF_F:
    case ERFC_F:
    case TGAMMA_F:
    case LGAMMA_F:
    case CEIL_F:
    case FLOOR_F:
    case TRUNC_F:
    case ROUND_F:
    case LOGB_F:
    case RANDOM_F:
    case RANDOM_POISSON_F:
        if (!is_number(expr[0])) {
            handleError(expr[0], "$Number_expected");
            return false;
        }
        type = type_t::create_primitive(Constants::DOUBLE);
        break;

    case LDEXP_F:
        if (!is_integral(expr[1])) {
            handleError(expr[1], "$Integer_expected");
            return false;
        }
        if (!is_number(expr[0])) {
            handleError(expr[0], "$Number_expected");
            return false;
        }
        type = type_t::create_primitive(Constants::DOUBLE);
        break;

    case ABS_F:
    case FP_CLASSIFY_F:
        if (!is_integral(expr[0])) {
            handleError(expr[0], "$Integer_expected");
            return false;
        }
        type = type_t::create_primitive(Constants::INT);
        break;

    case ILOGB_F:
    case FINT_F:
        if (!is_number(expr[0])) {
            handleError(expr[0], "$Number_expected");
            return false;
        }
        type = type_t::create_primitive(Constants::INT);
        break;

    case IS_FINITE_F:
    case IS_INF_F:
    case IS_NAN_F:
    case IS_NORMAL_F:
    case SIGNBIT_F:
    case IS_UNORDERED_F:
        if (!is_number(expr[0])) {
            handleError(expr[0], "$Number_expected");
            return false;
        }
        type = type_t::create_primitive(Constants::BOOL);
        break;

    case INLINE_IF:
        if (!(is_integral(expr[0]) || is_guard(expr[0]))) {
            handleError(expr, "$First_argument_of_inline_if_must_be_an_integer");
            return false;
        }

        type = getInlineIfCommonType(expr[1].get_type(), expr[2].get_type());
        if (!areInlineIfCompatible(type, expr[1].get_type(), expr[2].get_type())) {
            handleError(expr, "$Incompatible_arguments_to_inline_if");
            return false;
        }
        break;

    case COMMA:
        if (!isAssignable(expr[0].get_type()) && !is_void(expr[0])) {
            handleError(expr[0], "$Incompatible_type_for_comma_expression");
            return false;
        }
        if (!isAssignable(expr[1].get_type()) && !is_void(expr[1])) {
            handleError(expr[1], "$Incompatible_type_for_comma_expression");
            return false;
        }
        checkIgnoredValue(expr[0]);
        type = expr[1].get_type();
        break;

    case FUN_CALL:
    case FUN_CALL_EXT: {
        checkExpression(expr[0]);

        bool result = true;
        type_t type = expr[0].get_type();
        size_t parameters = type.size() - 1;
        for (uint32_t i = 0; i < parameters; i++) {
            type_t parameter = type[i + 1];
            expression_t argument = expr[i + 1];
            result &= checkParameterCompatible(parameter, argument);
        }
        return result;
    }

    case ARRAY:
        arg1 = expr[0].get_type();
        arg2 = expr[1].get_type();

        /* The left side must be an array.
         */
        if (!arg1.is_array()) {
            handleError(expr[0], "$Array_expected");
            return false;
        }
        type = arg1.get_sub();

        /* Check the type of the index.
         */
        if (arg1.get_array_size().is_integer() && arg2.is_integral()) {
        } else if (arg1.get_array_size().is_scalar() && arg2.is_scalar()) {
            if (!isSameScalarType(arg1.get_array_size(), arg2)) {
                handleError(expr[1], "$Incompatible_type");
                return false;
            }
        } else {
            handleError(expr[1], "$Incompatible_type");
        }
        break;

    case FORALL:
        compileTimeComputableValues.add_symbol(expr[0].get_symbol());
        checkType(expr[0].get_symbol().get_type());

        if (is_integral(expr[1])) {
            type = type_t::create_primitive(Constants::BOOL);
        } else if (is_invariant(expr[1])) {
            type = type_t::create_primitive(INVARIANT);
        } else if (isInvariantWR(expr[1])) {
            type = type_t::create_primitive(INVARIANT_WR);
        } else if (is_guard(expr[1])) {
            type = type_t::create_primitive(GUARD);
        } else if (is_constraint(expr[1])) {
            type = type_t::create_primitive(CONSTRAINT);
        } else {
            handleError(expr[1], "$Boolean_expected");
        }

        if (expr[1].changes_any_variable()) {
            handleError(expr[1], "$Expression_must_be_side-effect_free");
        }
        break;

    case EXISTS:
        compileTimeComputableValues.add_symbol(expr[0].get_symbol());
        checkType(expr[0].get_symbol().get_type());

        if (is_integral(expr[1])) {
            type = type_t::create_primitive(Constants::BOOL);
        } else if (is_constraint(expr[1])) {
            type = type_t::create_primitive(CONSTRAINT);
        } else {
            handleError(expr[1], "$Boolean_expected");
        }

        if (expr[1].changes_any_variable()) {
            handleError(expr[1], "$Expression_must_be_side-effect_free");
        }
        break;

    case SUM:
        compileTimeComputableValues.add_symbol(expr[0].get_symbol());
        checkType(expr[0].get_symbol().get_type());

        if (is_integral(expr[1])) {
            type = type_t::create_primitive(Constants::INT);
        } else if (is_number(expr[1])) {
            type = type_t::create_primitive(Constants::DOUBLE);
        } else {
            handleError(expr[1], "$Number_expected");
        }

        if (expr[1].changes_any_variable()) {
            handleError(expr[1], "$Expression_must_be_side-effect_free");
        }
        break;

    case AF:
    case AG:
    case EF:
    case EG:
    case EF_CONTROL:
    case CONTROL:
    case CONTROL_TOPT:
    case CONTROL_TOPT_DEF1:
    case CONTROL_TOPT_DEF2:
    case PMAX:
        if (is_formula(expr[0])) {
            type = type_t::create_primitive(FORMULA);
        }
        break;

    case PO_CONTROL:
        if (is_formula_list(expr[0]) && is_formula(expr[1])) {
            type = type_t::create_primitive(FORMULA);
        }
        break;

    case LEADS_TO:
    case SCENARIO2:
    case A_UNTIL:
    case A_WEAK_UNTIL:
    case A_BUCHI:
        if (is_formula(expr[0]) && is_formula(expr[1])) {
            type = type_t::create_primitive(FORMULA);
        }
        break;

    case SCENARIO: type = type_t::create_primitive(FORMULA); break;

    case SIMULATEREACH:
    case SIMULATE: {
        if (!is_const_integer(expr[0])) {
            handleError(expr[0], "$Integer_expected");
            return false;
        }
        if (!is_const_integer(expr[1]) && !is_clock(expr[1])) {
            handleError(expr[1], "$Clock_expected");
            return false;
        }
        if (!isCompileTimeComputable(expr[2])) {
            handleError(expr[1], "$Must_be_computable_at_compile_time");
            return false;
        }
        if (!is_integral(expr[2])) {
            handleError(expr[2], "$Integer_expected");
            return false;
        }
        int nb = expr.get_size();
        if (expr.get_kind() == SIMULATEREACH) {
            bool ok = true;
            nb -= 2;
            if (!is_const_integer(expr[nb + 1])) {  // check number of accepting runs is an integer
                handleError(expr[nb + 1], "$Integer_expected");
                return false;
            }
            if (!is_integral(expr[nb]) && !is_constraint(expr[nb + 1])) {  // check reachability expression is a boolean
                handleError(expr[nb], "$Boolean_expected");
                ok = false;
            }
            if (expr[nb].changes_any_variable()) {  // check reachability expression is side effect free
                handleError(expr[nb], "$Property_must_be_side-effect_free");
                ok = false;
            }
            if (!ok)
                return false;
        }
        for (int i = 3; i < nb; ++i) {
            if (!is_integral(expr[i]) && !is_clock(expr[i]) && !is_double_value(expr[i]) &&
                !expr[i].get_type().is(Constants::DOUBLE_INV_GUARD) && !is_constraint(expr[i]) &&
                !expr[i].get_type().is_record() && !expr[i].get_type().is_array()) {
                handleError(expr[i], "$Integer_or_clock_expected");
                return false;
            }
            if (expr[i].changes_any_variable()) {
                handleError(expr[i], "$Property_must_be_side-effect_free");
                return false;
            }
        }
        type = type_t::create_primitive(FORMULA);
        break;
    }

    case SUP_VAR:
    case INF_VAR:
    case BOUNDS_VAR:
        if (!is_integral(expr[0]) && !is_constraint(expr[0])) {
            handleError(expr[0], "$Boolean_expected");
            return false;
        }
        if (expr[1].get_kind() == LIST) {
            for (uint32_t i = 0; i < expr[1].get_size(); ++i) {
                if (is_integral(expr[1][i])) {
                    if (expr[1][i].changes_any_variable()) {
                        handleError(expr[1][i], "$Expression_must_be_side-effect_free");
                        return false;
                    }
                } else if (!is_clock(expr[1][i])) {
                    handleError(expr[1][i], "$Type_error");
                    return false;
                }
            }
            type = type_t::create_primitive(FORMULA);
        }
        break;

    case MITL_FORMULA:
    case MITL_CONJ:
    case MITL_DISJ:
    case MITL_NEXT:
    case MITL_UNTIL:
    case MITL_RELEASE:
    case MITL_ATOM:
        type = type_t::create_primitive(FORMULA);
        // TODO
        break;
    case MIN_EXP:
    case MAX_EXP:
        // 0 = bound clock, 1 = boundvar, 2 = goal, 3 = price
        if (!is_const_integer(expr[0]) && !is_clock(expr[0])) {
            handleError(expr[0], "$Clock_expected");
            ok = false;
        }
        if (!isCompileTimeComputable(expr[1])) {
            handleError(expr[1], "$Must_be_computable_at_compile_time");
            ok = false;
        }
        if (!ok)
            return false;

        if (is_formula(expr[2]))
            type = type_t::create_primitive(FORMULA);

        for (size_t i = 3; i < expr.get_size(); ++i) {
            if (expr[i].changes_any_variable()) {
                handleError(expr[i], "$Property_must_be_side-effect_free");
                return false;
            }
        }
        break;
    case SMC_CONTROL:
        if (expr.get_size() == 3) {
            ok &= checkBoundTypeOrBoundedExpr(expr[0]);
            ok &= checkBound(expr[1]);
            if (!ok)
                return false;
            if (is_formula(expr[2])) {
                type = type_t::create_primitive(FORMULA);
            }
        } else {
            handleError(expr, "Bug: wrong number of arguments");
            return false;
        }
        break;

    case PROBA_MIN_BOX:
    case PROBA_MIN_DIAMOND:
        if (expr.get_size() == 5) {
            bool ok = true;
            ok &= checkNrOfRuns(expr[0]);
            if (ok && expr[0].get_value() > 0) {
                handleError(expr[0], "Explicit number of runs is not supported here");
                ok = false;
            }
            ok &= checkBoundTypeOrBoundedExpr(expr[1]);
            ok &= checkBound(expr[2]);
            ok &= checkPredicate(expr[3]);
            ok &= checkProbBound(expr[4]);
            if (!ok)
                return false;
            type = type_t::create_primitive(FORMULA);
        } else {
            handleError(expr, "Bug: wrong number of arguments");
            return false;
        }
        break;

    case PROBA_BOX:
    case PROBA_DIAMOND:
        if (expr.get_size() == 5) {
            bool ok = true;
            ok &= checkNrOfRuns(expr[0]);
            ok &= checkBoundTypeOrBoundedExpr(expr[1]);
            ok &= checkBound(expr[2]);
            ok &= checkPredicate(expr[3]);
            ok &= checkUntilCond(expr.get_kind(), expr[4]);
            if (!ok)
                return false;
            type = type_t::create_primitive(FORMULA);
        } else {
            handleError(expr, "Bug: wrong number of arguments in Pr[](<>)");
            return false;
        }
        break;

    case PROBA_CMP:
        if (expr.get_size() == 8) {
            bool ok = true;
            // the first prob property:
            ok &= checkBoundTypeOrBoundedExpr(expr[0]);
            ok &= checkBound(expr[1]);
            ok &= checkPathQuant(expr[2]);
            ok &= checkPredicate(expr[3]);
            // the second prob property:
            ok &= checkBoundTypeOrBoundedExpr(expr[4]);
            ok &= checkBound(expr[5]);
            ok &= checkPathQuant(expr[6]);
            ok &= checkPredicate(expr[7]);
            if (!ok)
                return false;
            type = type_t::create_primitive(FORMULA);
        } else {
            handleError(expr, "Bug: wrong number of arguments in Pr[]() <=> Pr[]()");
            return false;
        }
        break;
    case PROBA_EXP:
        if (expr.get_size() == 5) {
            bool ok = true;
            ok &= checkNrOfRuns(expr[0]);
            ok &= checkBoundTypeOrBoundedExpr(expr[1]);
            ok &= checkBound(expr[2]);
            ok &= checkAggregationOp(expr[3]);
            ok &= checkMonitoredExpr(expr[4]);
            if (!ok)
                return false;
            type = type_t::create_primitive(FORMULA);
        } else {
            handleError(expr, "Bug: wrong number of arguments in E[...]()");
            return false;
        }
        break;
    default: return true;
    }

    if (type.unknown()) {
        handleError(expr, "$Type_error");
        return false;
    } else {
        expr.set_type(type);
        return true;
    }
}

/**
 * Returns true if expression evaluates to a modifiable l-value.
 */
bool TypeChecker::isModifiableLValue(expression_t expr) const
{
    type_t t, f;
    switch (expr.get_kind()) {
    case IDENTIFIER: return expr.get_type().is_mutable();

    case DOT:
        /* Processes can only be used in properties, which must be
         * side-effect anyway. Therefore returning false below is
         * acceptable for now (REVISIT).
         */
        if (expr[0].get_type().is_process()) {
            return false;
        }
        // REVISIT: Not correct if records contain constant fields.
        return isModifiableLValue(expr[0]);

    case ARRAY: return isModifiableLValue(expr[0]);

    case PRE_INCREMENT:
    case PRE_DECREMENT:
    case ASSIGN:
    case ASS_PLUS:
    case ASS_MINUS:
    case ASS_DIV:
    case ASS_MOD:
    case ASS_MULT:
    case ASS_AND:
    case ASS_OR:
    case ASS_XOR:
    case ASS_LSHIFT:
    case ASS_RSHIFT: return true;

    case INLINE_IF:
        return isModifiableLValue(expr[1]) && isModifiableLValue(expr[2]) &&
               areEquivalent(expr[1].get_type(), expr[2].get_type());

    case COMMA: return isModifiableLValue(expr[1]);

    case FUN_CALL:
    case FUN_CALL_EXT:
        // Functions cannot return references (yet!)

    default: return false;
    }
}

/**
 * Returns true iff \a expr evaluates to an lvalue.
 */
bool TypeChecker::isLValue(expression_t expr) const
{
    type_t t, f;
    switch (expr.get_kind()) {
    case IDENTIFIER:
    case PRE_INCREMENT:
    case PRE_DECREMENT:
    case ASSIGN:
    case ASS_PLUS:
    case ASS_MINUS:
    case ASS_DIV:
    case ASS_MOD:
    case ASS_MULT:
    case ASS_AND:
    case ASS_OR:
    case ASS_XOR:
    case ASS_LSHIFT:
    case ASS_RSHIFT: return true;

    case DOT:
    case ARRAY: return isLValue(expr[0]);

    case INLINE_IF:
        return isLValue(expr[1]) && isLValue(expr[2]) && areEquivalent(expr[1].get_type(), expr[2].get_type());

    case COMMA: return isLValue(expr[1]);

    case FUN_CALL:
    case FUN_CALL_EXT:
        // Functions cannot return references (yet!)

    default: return false;
    }
}

/** Returns true if expression is a reference to a unique variable.
    This is similar to expr being an l-value, but in addition we
    require that the reference does not depend on any non-computable
    expressions. Thus i[v] is a l-value, but if v is a non-constant
    variable, then it does not result in a unique reference.
*/
bool TypeChecker::isUniqueReference(expression_t expr) const
{
    switch (expr.get_kind()) {
    case IDENTIFIER: return true;

    case DOT: return isUniqueReference(expr[0]);

    case ARRAY: return isUniqueReference(expr[0]) && isCompileTimeComputable(expr[1]);

    case PRE_INCREMENT:
    case PRE_DECREMENT:
    case ASSIGN:
    case ASS_PLUS:
    case ASS_MINUS:
    case ASS_DIV:
    case ASS_MOD:
    case ASS_MULT:
    case ASS_AND:
    case ASS_OR:
    case ASS_XOR:
    case ASS_LSHIFT:
    case ASS_RSHIFT: return isUniqueReference(expr[0]);

    case INLINE_IF: return false;

    case COMMA: return isUniqueReference(expr[1]);

    case FUN_CALL:
    case FUN_CALL_EXT:
        // Functions cannot return references (yet!)

    default: return false;
    }
}

static void static_analysis(Document& doc)
{
    if (!doc.has_errors()) {
        TypeChecker checker(doc);
        doc.accept(checker);
        FeatureChecker fchecker(doc);
        doc.set_supported_methods(fchecker.get_supported_methods());
    }
}

bool parse_XTA(FILE* file, Document* doc, bool newxta)
{
    DocumentBuilder builder(*doc);
    parse_XTA(file, &builder, newxta);
    static_analysis(*doc);
    return !doc->has_errors();
}

bool parse_XTA(const char* buffer, Document* doc, bool newxta)
{
    DocumentBuilder builder(*doc);
    parse_XTA(buffer, &builder, newxta);
    static_analysis(*doc);
    return !doc->has_errors();
}

int32_t parse_XML_buffer(const char* buffer, Document* doc, bool newxta,
                         const std::vector<std::filesystem::path>& paths)
{
    auto builder = DocumentBuilder{*doc, paths};
    int err = parse_XML_buffer(buffer, &builder, newxta);

    if (err)
        return err;

<<<<<<< HEAD
    static_analysis(*doc);
=======
    if (!doc->has_errors()) {
        auto checker = TypeChecker{*doc};
        doc->accept(checker);
        auto fchecker = FeatureChecker{*doc};
        doc->set_supported_methods(fchecker.get_supported_methods());
    }
>>>>>>> 03bb4f5a

    return 0;
}

int32_t parse_XML_file(const char* file, Document* doc, bool newxta, const std::vector<std::filesystem::path>& paths)
{
    auto builder = DocumentBuilder{*doc, paths};
    int err = parse_XML_file(file, &builder, newxta);
    if (err) {
        return err;
    }

    static_analysis(*doc);

    return 0;
}

int32_t parse_XML_fd(int fd, Document* doc, bool newxta, const std::vector<std::filesystem::path>& paths)
{
    auto builder = DocumentBuilder{*doc, paths};
    int err = parse_XML_fd(fd, &builder, newxta);
    if (err) {
        return err;
    }

    static_analysis(*doc);

    return 0;
}

expression_t parseExpression(const char* str, Document* doc, bool newxtr)
{
    ExpressionBuilder builder{*doc};
    parse_XTA(str, &builder, newxtr, S_EXPRESSION, "");
    expression_t expr = builder.getExpressions()[0];
    if (!doc->has_errors()) {
        TypeChecker checker{*doc};
        checker.checkExpression(expr);
    }
    return expr;
}

void TypeChecker::visitTemplateAfter(template_t& t)
{
    assert(&t == temp);
    temp = nullptr;
}

bool TypeChecker::visitTemplateBefore(template_t& t)
{
    assert(!temp);
    temp = &t;
    return true;
}

bool TypeChecker::checkSpawnParameterCompatible(type_t param, expression_t arg)
{
    return checkParameterCompatible(param, arg);
}

bool TypeChecker::checkDynamicExpressions(Statement* stat)
{
    std::list<expression_t> expr_list;
    CollectDynamicExpressions e(expr_list);
    stat->accept(&e);
    bool ok = true;
    for (const auto& expr : expr_list) {
        ok = false;
        handleError(expr, "Dynamic constructs are only allowed on edges!");
    }
    return ok;
}

bool TypeChecker::checkNrOfRuns(const expression_t& runs)
{
    if (!isCompileTimeComputable(runs)) {
        handleError(runs, "$Must_be_computable_at_compile_time");
        return false;
    }
    if (!is_const_integer(runs)) {
        handleError(runs, "$Integer_expected");
        return false;
    }
    return true;
}

bool TypeChecker::checkBoundTypeOrBoundedExpr(const expression_t& boundTypeOrExpr)
{
    if (!is_const_integer(boundTypeOrExpr) && !is_clock(boundTypeOrExpr)) {
        handleError(boundTypeOrExpr, "$Clock_expected");
        return false;
    }
    return true;
}

bool TypeChecker::checkBound(const expression_t& bound)
{
    if (!isCompileTimeComputable(bound)) {
        handleError(bound, "$Must_be_computable_at_compile_time");
        return false;
    }
    if (!is_integral(bound)) {
        handleError(bound, "$Integer_expected");
        return false;
    }
    return true;
}

bool TypeChecker::checkPredicate(const expression_t& predicate)
{
    if (!is_integral(predicate) && !is_constraint(predicate)) {  // check reachability expression is a boolean
        handleError(predicate, "$Boolean_expected");
        return false;
    }
    if (predicate.changes_any_variable()) {  // check reachability expression is side effect free
        handleError(predicate, "$Property_must_be_side-effect_free");
        return false;
    }
    return true;
}

bool TypeChecker::checkProbBound(const expression_t& probBound)
{
    if (!is_const_double(probBound)) {
        handleError(probBound, "Floating point number expected as probability bound");
        return false;
    }
    return true;
}

bool TypeChecker::checkUntilCond(kind_t kind, const expression_t& untilCond)
{
    bool ok = true;
    if (kind == PROBA_DIAMOND && !is_integral(untilCond) && !is_constraint(untilCond)) {
        handleError(untilCond, "$Boolean_expected");
        ok = false;
    }
    if (kind == PROBA_BOX && untilCond.get_kind() == Constants::BOOL && untilCond.get_value() != 0) {
        handleError(untilCond, "Must be false");  // TODO - error message
        ok = false;
    }
    return ok;
}

bool TypeChecker::checkMonitoredExpr(const expression_t& expr)
{
    if (!is_integral(expr) && !is_clock(expr) && !is_double_value(expr) &&
        !expr.get_type().is(Constants::DOUBLE_INV_GUARD) && !is_constraint(expr)) {
        handleError(expr, "$Integer_or_clock_expected");
        return false;
    }
    if (expr.changes_any_variable()) {
        handleError(expr, "$Property_must_be_side-effect_free");
        return false;
    }
    return true;
}

bool TypeChecker::checkPathQuant(const expression_t& expr)
{
    if (!is_const_integer(expr)) {
        handleError(expr, "Bug: bad path quantifier");
        return false;
    }
    return true;
}

bool TypeChecker::checkAggregationOp(const expression_t& expr)
{
    if (!is_const_integer(expr)) {
        handleError(expr, "Bug: bad aggregation operator expression");
        return false;
    }
    if (expr.get_value() > 1)  // 0="min", 1="max"
    {
        handleError(expr, "Bug: bad aggregation operator value");
        return false;
    }
    return true;
}<|MERGE_RESOLUTION|>--- conflicted
+++ resolved
@@ -2600,9 +2600,9 @@
 static void static_analysis(Document& doc)
 {
     if (!doc.has_errors()) {
-        TypeChecker checker(doc);
+        auto checker = TypeChecker{doc};
         doc.accept(checker);
-        FeatureChecker fchecker(doc);
+        auto fchecker = FeatureChecker{doc};
         doc.set_supported_methods(fchecker.get_supported_methods());
     }
 }
@@ -2632,16 +2632,7 @@
     if (err)
         return err;
 
-<<<<<<< HEAD
     static_analysis(*doc);
-=======
-    if (!doc->has_errors()) {
-        auto checker = TypeChecker{*doc};
-        doc->accept(checker);
-        auto fchecker = FeatureChecker{*doc};
-        doc->set_supported_methods(fchecker.get_supported_methods());
-    }
->>>>>>> 03bb4f5a
 
     return 0;
 }
