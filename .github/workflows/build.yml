---
name: Build and Test

on:
  workflow_dispatch:
  push:
    branches: [ main ]
    paths:
      - '**.h'
      - '**.c'
      - '**.hpp'
      - '**.cpp'
      - '**.y'
      - '**.l'
      - '**.sh'
      - '**.cmake'
      - '**CMakeLists.txt'
  pull_request:
    branches: [ main ]
    paths:
      - '**.h'
      - '**.c'
      - '**.hpp'
      - '**.cpp'
      - '**.y'
      - '**.l'
      - '**.sh'
      - '**.cmake'
      - '**.xml'
      - '**CMakeLists.txt'

jobs:
  formatting:
    runs-on: ubuntu-latest
    steps:
      - uses: actions/checkout@v3
      - name: Get clang-format-11
        run: |
          echo 'debconf debconf/frontend select Noninteractive' | sudo debconf-set-selections
          echo 'DPkg::Use-Pty "false";' | sudo tee -a /etc/apt/apt.conf.d/98-quiet
          echo 'DPkg::Progress-Fancy "false";' | sudo tee -a /etc/apt/apt.conf.d/98-quiet
          sudo apt-get -qq update
          sudo apt-get -qq install clang-format-11
      - name: Formatting
        run: find src include test -iregex '.*\.\(c\|h\|cpp\|hpp\|cc\|hh\|cxx\|hxx\)$' -exec clang-format-11 -n -Werror {} \;

  linux-x86_64:
    needs: [ formatting ]
    strategy:
      fail-fast: false
    runs-on: ubuntu-latest
    env:
      BUILD_DIR: build-linux64-gcc10
      CTEST_OUTPUT_ON_FAILURE: 1
      CMAKE_BUILD_TYPE: Debug
      CMAKE_TOOLCHAIN_FILE: ${{ github.workspace }}/cmake/toolchain/linux64-gcc10.cmake
      CMAKE_PREFIX_PATH: ${{ github.workspace }}/local/linux64-gcc10
      CMAKE_GENERATOR: Ninja
    steps:
      - uses: actions/checkout@v3
      - name: Get Ubuntu dependencies
        run: |
          echo 'debconf debconf/frontend select Noninteractive' | sudo debconf-set-selections
          echo 'DPkg::Use-Pty "false";' | sudo tee -a /etc/apt/apt.conf.d/98-quiet
          echo 'DPkg::Progress-Fancy "false";' | sudo tee -a /etc/apt/apt.conf.d/98-quiet
          sudo apt-get -qq update
          sudo apt-get -qq install bison curl wget unzip xz-utils cmake ninja-build flex g++-10
      - name: Restore Libs Cache
        id: cache-libs-restore
        uses: actions/cache@v3
        with:
          path: local/linux64
          key: getlibs-linux64-${{ hashFiles('/getlibs/**') }}
      - name: Get library dependencies
        if: steps.cache-libs-restore.outputs.cache-hit != 'true'
        run: ./getlibs/getlibs.sh linux64-gcc10
      - name: Store Libs Cache
        if: steps.cache-libs-restore.outputs.cache-hit != 'true'
        id: cache-libs-save
        uses: actions/cache/save@v3
        with:
          path: local/linux64
          key: ${{ steps.cache-libs-restore.outputs.cache-primary-key }}
      - name: Configure CMake build system
        run: cmake -B "$BUILD_DIR" -S . -DSSP=ON -DUBSAN=ON -DASAN=ON -DLSAN=ON
      - name: Build
        run: cmake --build "$BUILD_DIR" --config Debug
      - name: Test
        run: ctest --test-dir "$BUILD_DIR" -C Debug

  windows-x86_64:
    needs: [ formatting ]
    strategy:
      fail-fast: false
    runs-on: ubuntu-latest
    env:
      BUILD_DIR: build-win64
      CTEST_OUTPUT_ON_FAILURE: 1
      CROSSCOMPILING_EMULATOR: wine
      CMAKE_BUILD_TYPE: Debug
      CMAKE_TOOLCHAIN_FILE: ${{ github.workspace }}/cmake/toolchain/win64.cmake
      CMAKE_PREFIX_PATH: ${{ github.workspace }}/local/win64
      CMAKE_GENERATOR: Ninja
    steps:
      - uses: actions/checkout@v3
      - name: Get Ubuntu dependencies
        run: |
          echo 'debconf debconf/frontend select Noninteractive' | sudo debconf-set-selections
          echo 'DPkg::Use-Pty "false";' | sudo tee -a /etc/apt/apt.conf.d/98-quiet
          echo 'DPkg::Progress-Fancy "false";' | sudo tee -a /etc/apt/apt.conf.d/98-quiet
          sudo apt-get -qq update
          sudo apt-get -qq install bison curl wget unzip xz-utils cmake ninja-build flex g++-mingw-w64-x86-64-posix wine
          sudo update-alternatives --set x86_64-w64-mingw32-gcc /usr/bin/x86_64-w64-mingw32-gcc-posix
          sudo update-alternatives --set x86_64-w64-mingw32-g++ /usr/bin/x86_64-w64-mingw32-g++-posix

<<<<<<< HEAD
      - name: Setup Wine
        run: |
          sudo apt-get -qq install wine-binfmt
          sudo update-binfmts --disable cli  # disable mono attempts to execute windows binaries
          sudo update-binfmts --import /usr/share/binfmts/wine  # enable wine to execute windows binaries
          echo "WINARCH=win64" >> $GITHUB_ENV
          echo "WINEDEBUG=fixme-all,-all" >> $GITHUB_ENV
          echo "WINEPATH="$(./winepath-for x86_64-w64-mingw32)" >> $GITHUB_ENV

      - name: Restore Libs Cache
        id: cache-libs-restore
        uses: actions/cache@v3
        with:
          path: local/win64
          key: getlibs-win64-${{ hashFiles('/getlibs/**') }}
      - name: Get library dependencies
        if: steps.cache-libs-restore.outputs.cache-hit != 'true'
        run: ./getlibs/getlibs.sh win64
      - name: Store Libs Cache
        if: steps.cache-libs-restore.outputs.cache-hit != 'true'
        id: cache-libs-save
        uses: actions/cache/save@v3
        with:
          path: local/win64
          key: ${{ steps.cache-libs-restore.outputs.cache-primary-key }}
      - name: Configure CMake build system
        run: cmake  -B "$BUILD_DIR" -S . -DSSP=ON
      - name: Build
        run: cmake --build "$BUILD_DIR" --config $CMAKE_BUILD_TYPE
      - name: Test
        run: ctest --test-dir "$BUILD_DIR" -C $CMAKE_BUILD_TYPE

  darwin-brew-gcc10:
    needs: [ formatting ]
    strategy:
      fail-fast: false
    runs-on: macos-11
    env:
      BUILD_DIR: build-darwin
      CTEST_OUTPUT_ON_FAILURE: 1
      CMAKE_BUILD_TYPE: Debug
      CMAKE_TOOLCHAIN_FILE: ${{ github.workspace }}/cmake/toolchain/darwin-brew-gcc10.cmake
      CMAKE_PREFIX_PATH: ${{ github.workspace }}/local/darwin-brew-gcc10
      CMAKE_GENERATOR: Ninja
    steps:
      - uses: actions/checkout@v3
      - uses: maxim-lobanov/setup-xcode@v1
        with:
          xcode-version: '13.2.1'
      - name: Get Home Brew dependencies
        run: brew install -q cmake ninja gcc@10 flex bison wget curl coreutils automake autoconf libtool gnu-sed gawk
      - name: Restore Libs Cache
        id: cache-libs-restore
        uses: actions/cache@v3
        with:
          path: local/darwin-brew-gcc10
          key: getlibs-darwin-brew-gcc10-${{ hashFiles('/getlibs/**') }}
      - name: Get library dependencies
        if: steps.cache-libs-restore.outputs.cache-hit != 'true'
        run: ./getlibs/getlibs.sh darwin-brew-gcc10
      - name: Store Libs Cache
        if: steps.cache-libs-restore.outputs.cache-hit != 'true'
        id: cache-libs-save
        uses: actions/cache/save@v3
        with:
          path: local/darwin-brew-gcc10
          key: ${{ steps.cache-libs-restore.outputs.cache-primary-key }}
      - name: Configure CMake build system
        run: cmake -B "$BUILD_DIR" -S . -DSSP=ON -DUBSAN=ON -DASAN=ON -DLSAN=ON
      - name: Build
        run: cmake --build "$BUILD_DIR" --config $CMAKE_BUILD_TYPE
      - name: Test
        run: ctest --test-dir "$BUILD_DIR" -C $CMAKE_BUILD_TYPE
=======
#  build-macos:
#    needs: [ format ]
#    strategy:
#      fail-fast: false
#    runs-on: macos-11
#    steps:
#    - uses: actions/checkout@v3
#    - uses: maxim-lobanov/setup-xcode@v1
#      with:
#        xcode-version: '13.2.1'
#    - name: Get Home Brew dependencies
#      run: brew install -q cmake ninja bison libxml2 doctest
#    - name: Set environment variables
#      run: |
#        echo "BUILD_DIR=build-darwin" >> "$GITHUB_ENV"
#        echo "CTEST_OUTPUT_ON_FAILURE=1" >> "$GITHUB_ENV"
#    - name: Configure CMake build system
#      run: |
#        export PATH="/usr/local/bin:$PATH"
#        export PATH="/usr/local/opt/bison/bin:$PATH"
#        export LDFLAGS="-L/usr/local/opt/bison/lib $LDFLAGS"
#        export PKG_CONFIG_PATH="/usr/local/opt/libxml2/lib/pkgconfig"
#        export PATH="/usr/local/opt/libxml2/bin:$PATH"
#        export LDFLAGS="-L/usr/local/opt/libxml2/lib $LDFLAGS"
#        export CPPFLAGS="-I/usr/local/opt/libxml2/include $CPPFLAGS"
#        cmake -DCMAKE_BUILD_TYPE=Debug -DUBSAN=ON -DASAN=ON -B $BUILD_DIR -S . -G Ninja
#    - name: Build
#      run: cmake --build $BUILD_DIR
#    - name: Test
#      run: (cd $BUILD_DIR ; ctest)

#  build-macos-brew-gcc10:
#     needs: [ format ]
#     strategy:
#       fail-fast: false
#     runs-on: macos-11
#     steps:
#     - uses: actions/checkout@v3
#     - uses: maxim-lobanov/setup-xcode@v1
#       with:
#         xcode-version: '13.2.1'
#     - name: Get brew dependencies
#       run: brew -q install bash coreutils gnu-sed gawk wget gcc@10 cmake automake autoconf libtool flex bison ninja
#     - name: Set default environment variables
#       run: |
#           echo "BUILD_DIR=build-darwin-brew-gcc10" >> "$GITHUB_ENV"
#           echo "CTEST_OUTPUT_ON_FAILURE=1" >> "$GITHUB_ENV"
#     - name: Get library dependencies
#       run: ./getlibs/getlibs.sh darwin-brew-gcc10
#     - name: Configure CMake build system
#       run: cmake -DCMAKE_TOOLCHAIN_FILE=$PWD/cmake/toolchain/darwin-brew-gcc10.cmake -DCMAKE_PREFIX_PATH=$PWD/local/darwin-brew-gcc10 -DCMAKE_BUILD_TYPE=Debug -DUBSAN=ON -DASAN=ON -B $BUILD_DIR -S . -G Ninja
#     - name: Build
#       run: cmake --build $BUILD_DIR
#     - name: Test
#       run: (cd $BUILD_DIR ; ctest)

#  build-nix:
#    runs-on: ubuntu-latest
#    steps:
#    - uses: actions/checkout@v3
#    - uses: cachix/install-nix-action@v15
#      with:
#        nix_path: nixpkgs=channel:nixos-unstable
#    - name: Build and test
#      run: nix build
#  build-nix-mac:
#    runs-on: macos-latest
#    steps:
#    - uses: actions/checkout@v3
#    - uses: cachix/install-nix-action@v15
#      with:
#        nix_path: nixpkgs=channel:nixos-unstable
#    - name: Build and test
#      run: nix build
#  build-nix-cross:
#    runs-on: ubuntu-latest
#    steps:
#    - uses: actions/checkout@v3
#    - uses: cachix/install-nix-action@v15
#      with:
#        nix_path: nixpkgs=channel:nixos-unstable
#    - name: Build and test
#      run: nix build .\#utapWindows.x86_64-linux
#   build-linux64:
#     needs: [ format ]
#     strategy:
#       fail-fast: false
#     runs-on: ubuntu-latest
#     steps:
#     - uses: actions/checkout@v3
#     - name: Set default environment variables
#       run: |
#           echo "DEBIAN_FRONTEND=noninteractive" >> "$GITHUB_ENV"
#           echo "BUILD_DIR=build-linux64-gcc10" >> "$GITHUB_ENV"
#           echo "CROSSCOMPILING_EMULATOR=wine" >> "$GITHUB_ENV"
#           echo "CTEST_OUTPUT_ON_FAILURE=1" >> "$GITHUB_ENV"
#     - name: Get Ubuntu dependencies
#       run: |
#           sudo apt-get -qy update
#           sudo apt-get -qy install bison curl wget unzip xz-utils cmake ninja-build flex libc6-dev g++-10
#     - name: Get library dependencies
#       run: ./getlibs/getlibs.sh linux64-gcc10
#     - name: Configure CMake build system
#       run: cmake -DCMAKE_TOOLCHAIN_FILE=$PWD/cmake/toolchain/linux64-gcc10.cmake -DCMAKE_PREFIX_PATH=$PWD/local/linux64-gcc10 -DCMAKE_BUILD_TYPE=Debug -DUBSAN=ON -DASAN=ON -B $BUILD_DIR -S . -G Ninja
#     - name: Build
#       run: cmake --build $BUILD_DIR
#     - name: Test
#       run: (cd $BUILD_DIR ; ctest)
>>>>>>> 1e5c600d
<|MERGE_RESOLUTION|>--- conflicted
+++ resolved
@@ -112,8 +112,6 @@
           sudo apt-get -qq install bison curl wget unzip xz-utils cmake ninja-build flex g++-mingw-w64-x86-64-posix wine
           sudo update-alternatives --set x86_64-w64-mingw32-gcc /usr/bin/x86_64-w64-mingw32-gcc-posix
           sudo update-alternatives --set x86_64-w64-mingw32-g++ /usr/bin/x86_64-w64-mingw32-g++-posix
-
-<<<<<<< HEAD
       - name: Setup Wine
         run: |
           sudo apt-get -qq install wine-binfmt
@@ -152,7 +150,7 @@
       fail-fast: false
     runs-on: macos-11
     env:
-      BUILD_DIR: build-darwin
+      BUILD_DIR: build-darwin-brew-gcc10
       CTEST_OUTPUT_ON_FAILURE: 1
       CMAKE_BUILD_TYPE: Debug
       CMAKE_TOOLCHAIN_FILE: ${{ github.workspace }}/cmake/toolchain/darwin-brew-gcc10.cmake
@@ -187,62 +185,6 @@
         run: cmake --build "$BUILD_DIR" --config $CMAKE_BUILD_TYPE
       - name: Test
         run: ctest --test-dir "$BUILD_DIR" -C $CMAKE_BUILD_TYPE
-=======
-#  build-macos:
-#    needs: [ format ]
-#    strategy:
-#      fail-fast: false
-#    runs-on: macos-11
-#    steps:
-#    - uses: actions/checkout@v3
-#    - uses: maxim-lobanov/setup-xcode@v1
-#      with:
-#        xcode-version: '13.2.1'
-#    - name: Get Home Brew dependencies
-#      run: brew install -q cmake ninja bison libxml2 doctest
-#    - name: Set environment variables
-#      run: |
-#        echo "BUILD_DIR=build-darwin" >> "$GITHUB_ENV"
-#        echo "CTEST_OUTPUT_ON_FAILURE=1" >> "$GITHUB_ENV"
-#    - name: Configure CMake build system
-#      run: |
-#        export PATH="/usr/local/bin:$PATH"
-#        export PATH="/usr/local/opt/bison/bin:$PATH"
-#        export LDFLAGS="-L/usr/local/opt/bison/lib $LDFLAGS"
-#        export PKG_CONFIG_PATH="/usr/local/opt/libxml2/lib/pkgconfig"
-#        export PATH="/usr/local/opt/libxml2/bin:$PATH"
-#        export LDFLAGS="-L/usr/local/opt/libxml2/lib $LDFLAGS"
-#        export CPPFLAGS="-I/usr/local/opt/libxml2/include $CPPFLAGS"
-#        cmake -DCMAKE_BUILD_TYPE=Debug -DUBSAN=ON -DASAN=ON -B $BUILD_DIR -S . -G Ninja
-#    - name: Build
-#      run: cmake --build $BUILD_DIR
-#    - name: Test
-#      run: (cd $BUILD_DIR ; ctest)
-
-#  build-macos-brew-gcc10:
-#     needs: [ format ]
-#     strategy:
-#       fail-fast: false
-#     runs-on: macos-11
-#     steps:
-#     - uses: actions/checkout@v3
-#     - uses: maxim-lobanov/setup-xcode@v1
-#       with:
-#         xcode-version: '13.2.1'
-#     - name: Get brew dependencies
-#       run: brew -q install bash coreutils gnu-sed gawk wget gcc@10 cmake automake autoconf libtool flex bison ninja
-#     - name: Set default environment variables
-#       run: |
-#           echo "BUILD_DIR=build-darwin-brew-gcc10" >> "$GITHUB_ENV"
-#           echo "CTEST_OUTPUT_ON_FAILURE=1" >> "$GITHUB_ENV"
-#     - name: Get library dependencies
-#       run: ./getlibs/getlibs.sh darwin-brew-gcc10
-#     - name: Configure CMake build system
-#       run: cmake -DCMAKE_TOOLCHAIN_FILE=$PWD/cmake/toolchain/darwin-brew-gcc10.cmake -DCMAKE_PREFIX_PATH=$PWD/local/darwin-brew-gcc10 -DCMAKE_BUILD_TYPE=Debug -DUBSAN=ON -DASAN=ON -B $BUILD_DIR -S . -G Ninja
-#     - name: Build
-#       run: cmake --build $BUILD_DIR
-#     - name: Test
-#       run: (cd $BUILD_DIR ; ctest)
 
 #  build-nix:
 #    runs-on: ubuntu-latest
@@ -295,5 +237,4 @@
 #     - name: Build
 #       run: cmake --build $BUILD_DIR
 #     - name: Test
-#       run: (cd $BUILD_DIR ; ctest)
->>>>>>> 1e5c600d
+#       run: (cd $BUILD_DIR ; ctest)