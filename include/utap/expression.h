// -*- mode: C++; c-file-style: "stroustrup"; c-basic-offset: 4; indent-tabs-mode: nil; -*-

/* libutap - Uppaal Timed Automata Parser.
   Copyright (C) 2002-2006 Uppsala University and Aalborg University.

   This library is free software; you can redistribute it and/or
   modify it under the terms of the GNU Lesser General Public License
   as published by the Free Software Foundation; either version 2.1 of
   the License, or (at your option) any later version.

   This library is distributed in the hope that it will be useful, but
   WITHOUT ANY WARRANTY; without even the implied warranty of
   MERCHANTABILITY or FITNESS FOR A PARTICULAR PURPOSE.  See the GNU
   Lesser General Public License for more details.

   You should have received a copy of the GNU Lesser General Public
   License along with this library; if not, write to the Free Software
   Foundation, Inc., 59 Temple Place, Suite 330, Boston, MA 02111-1307
   USA
*/

#ifndef UTAP_EXPRESSION_HH
#define UTAP_EXPRESSION_HH

#include "utap/common.h"
#include "utap/position.h"
#include "utap/string_interning.h"
#include "utap/symbols.h"

#include <memory>  // shared_ptr
#include <set>
#include <string_view>
#include <vector>

namespace UTAP {
/**
    A reference to an expression.

    An expression is a tree of operations and is identified by the
    root of the tree. There are many kinds of operations (see kind_t),
    some are leafs in the tree (identifers, constants), some are
    unary operations (unary minus, negation), some are binary (plus,
    minus, etc.), and some are n-ary (lists, function calls).

    Expressions can be annotated with types. The type of an
    expression should never contain information about whether the
    expression is a variable reference, a constant value or about
    the range of the result value. Use the TypeChecker and
    RangeChecker classes to determine these informations.

    All nodes have the following attributes:

    kind     indicates the kind of operation
    position indicates the position of the expression in the input file.
    type     the type of the result of evaluating the expression
    size     the number of subexpressions
    sub      the subexpressions

    Some nodes have extra attributes (depending on the kind):

    value    the value of a CONSTANT node
    sync     the synchronisation of a SYNC node
    index    the index of a DOT node
    symbol   the symbol of an IDENTIFIER node

    Expressions are created by using the static factory methods.
*/

class expression_t
{
private:
    struct expression_data;
    std::shared_ptr<expression_data> data = nullptr;  // PIMPL pattern with cheap/shallow copying
    expression_t(Constants::kind_t, const position_t&);

public:
    /** Default constructor. Creates an empty expression. */
    expression_t() = default;

    bool uses_fp() const;
    bool uses_clock() const;
    bool uses_hybrid() const;
    bool is_dynamic() const;
    bool has_dynamic_sub() const;
    /** Make a shallow clone of the expression. */
    expression_t clone() const;

    /** Makes a deep clone of the expression. */
    expression_t clone_deeper() const;

    /** Makes a deep clone of the expression and replaces the symbol
     * "from" with the symbol "to". */
<<<<<<< HEAD
    expression_t clone_deeper(const symbol_t& from, symbol_t& to) const;
=======
    expression_t clone_deeper(const symbol_t& from, const symbol_t& to) const;
>>>>>>> f9e3dd30

    /** Makes a deep clone of the expression and replaces each symbol
     * with a symbol from the given frame(s), with the same name */
    expression_t clone_deeper(const frame_t& frame, const frame_t& select = {}) const;

    /** Returns the kind of the expression. */
    Constants::kind_t get_kind() const;

    /** Returns the number of subexpression. */
    uint32_t get_size() const;

    /** Returns the position of this expression. */
    const position_t& get_position() const;

    /** Returns the type of the expression. */
    const type_t& get_type() const;

    /** Sets the type of the expression. */
    void set_type(type_t);

    /** Returns the value field of this expression. This
        call is not valid for all expressions. */
    int32_t get_value() const;
    std::string_view get_string_value() const;
    size_t get_string_index() const;

    /** Returns an index into the record-labels
        Assumes that .get_type().is_process() or
                     .get_type().is_record()*/
    int32_t get_record_label_index() const;

    /** Returns the index field of this expression. */
    int32_t get_index() const;

    /** Returns the value field of this expression. This
        call is not valid for all expressions. */
    double get_double_value() const;

    /** Returns true if this is an empty expression. */
    bool empty() const;

    /** Returns the synchronisation type of SYNC operations. */
    Constants::synchronisation_t get_sync() const;

    /** Outputs a textual representation of the expression. */
    std::ostream& print(std::ostream& os, bool old = false) const;

    /** Returns a string representation of the expression. */
    std::string str(bool old = false) const;

    /** Returns the ith subexpression. */
    expression_t& operator[](uint32_t);

    /** Returns the ith subexpression. */
    const expression_t& operator[](uint32_t) const;

    /** Returns the ith subexpression. */
    expression_t& get(uint32_t);

    /** Returns the ith subexpression. */
    const expression_t& get(uint32_t) const;

    /** Equality operator */
    bool equal(const expression_t&) const;

    /**
     *  Returns the symbol of a variable reference. The expression
     *  must be a left-hand side value. In case of
     *  dot-expressions, the record/process symbol is returned. In
     *  case of an inline if, the 'true' branch is returned.
     *
     *  (a=1).get_symbol() returns 'a'
     *  (s.f).get_symbol() returns 's'
     *  (i<1?j:k).get_symbol() returns 'j'
     */
    const symbol_t& get_symbol();

    /**
     * Returns the set of symbols this expression might resolve
     * into. In case of inline if, both the 'true' and 'false'
     * branch is added. In case of dot-expressions, both the left
     * hand reference and the member field are returned.
     *
     * (a=1).get_symbol() returns 'a'
     * (s.f).get_symbol() returns 's,f'
     * (i<1?j:k).get_symbol() returns 'j,k'
     */
    void get_symbols(std::set<symbol_t>& symbols) const;

    /** Returns the symbol this expression evaluates to. Notice
        that not all expression evaluate to a symbol. */
<<<<<<< HEAD
    symbol_t get_symbol() const;
=======
    const symbol_t& get_symbol() const;
>>>>>>> f9e3dd30

    /** Returns true if this expression is a reference to a
        symbol in the given set. */
    bool is_reference_to(const std::set<symbol_t>&) const;

    /** Returns true if the expression contains deadlock expression */
    bool contains_deadlock() const;
    /** True if this expression can change any of the variables
            identified by the given symbols. */
    bool changes_variable(const std::set<symbol_t>&) const;

    /** True if this expression can change any variable at all. */
    bool changes_any_variable() const;

    /** True if the evaluation of this expression depends on
        any of the symbols in the given set. */
    bool depends_on(const std::set<symbol_t>&) const;

    void collect_possible_writes(std::set<symbol_t>&) const;
    void collect_possible_reads(std::set<symbol_t>&, bool collectRandom = false) const;

    /** Less-than operator. Makes it possible to put expression_t
        objects into an STL set. */
    bool operator<(const expression_t&) const;

    /** Equality operator. Returns true if the two references point
        to the same expression object. */
    bool operator==(const expression_t&) const;

    expression_t subst(const symbol_t&, expression_t) const;

    /**
     * Precedence of expression type, higher precedence goes before low precedence
     */
    static int get_precedence(Constants::kind_t);

    /** Create a CONSTANT expression. */
    static expression_t create_constant(int32_t, position_t = {});
    static expression_t create_var_index(int32_t, position_t = {});

    static expression_t create_double(double, position_t = {});
    /** Life time of string reference must outlive expression */
    static expression_t create_string(StringIndex, position_t = {});

    /** Create an IDENTIFIER expression */
    static expression_t create_identifier(const symbol_t&, position_t = {});

    /** Create a unary expression */
    static expression_t create_unary(Constants::kind_t, expression_t, position_t = {}, type_t = {});

    /** Create a binary expression */
    static expression_t create_binary(Constants::kind_t, expression_t, expression_t, position_t = {}, type_t = {});

    /** Create a ternary expression */
    static expression_t create_ternary(Constants::kind_t, expression_t, expression_t, expression_t, position_t = {},
                                       type_t = {});

    /** Create an n-ary expression */
    static expression_t create_nary(Constants::kind_t, std::vector<expression_t> sub, position_t = {}, type_t = {});

    /** Create a DOT expression */
    static expression_t create_dot(expression_t, int32_t index, position_t = {}, type_t = {});

    /** Create a SYNC expression */
    static expression_t create_sync(expression_t, Constants::synchronisation_t, position_t = {});

    /** Create a DEADLOCK expression */
    static expression_t create_deadlock(position_t = {});

    static expression_t create_exit(position_t = {});

    // true if empty or equal to 1.
    bool is_true() const;
    int get_precedence() const;
    friend std::ostream& operator<<(std::ostream& o, const UTAP::expression_t& e) { return e.print(o); }

private:
    std::ostream& print_bound_type(std::ostream& os, const expression_t& e) const;
};

}  // namespace UTAP

#endif<|MERGE_RESOLUTION|>--- conflicted
+++ resolved
@@ -1,6 +1,7 @@
 // -*- mode: C++; c-file-style: "stroustrup"; c-basic-offset: 4; indent-tabs-mode: nil; -*-
 
 /* libutap - Uppaal Timed Automata Parser.
+   Copyright (C) 2011-2024 Aalborg University.
    Copyright (C) 2002-2006 Uppsala University and Aalborg University.
 
    This library is free software; you can redistribute it and/or
@@ -74,7 +75,7 @@
     expression_t(Constants::kind_t, const position_t&);
 
 public:
-    /** Default constructor. Creates an empty expression. */
+    /// Default constructor creates an empty expression.
     expression_t() = default;
 
     bool uses_fp() const;
@@ -82,37 +83,33 @@
     bool uses_hybrid() const;
     bool is_dynamic() const;
     bool has_dynamic_sub() const;
-    /** Make a shallow clone of the expression. */
+    /// Make a shallow clone of the expression.
     expression_t clone() const;
 
-    /** Makes a deep clone of the expression. */
+    /// Makes a deep clone of the expression.
     expression_t clone_deeper() const;
 
     /** Makes a deep clone of the expression and replaces the symbol
      * "from" with the symbol "to". */
-<<<<<<< HEAD
     expression_t clone_deeper(const symbol_t& from, symbol_t& to) const;
-=======
-    expression_t clone_deeper(const symbol_t& from, const symbol_t& to) const;
->>>>>>> f9e3dd30
 
     /** Makes a deep clone of the expression and replaces each symbol
      * with a symbol from the given frame(s), with the same name */
     expression_t clone_deeper(const frame_t& frame, const frame_t& select = {}) const;
 
-    /** Returns the kind of the expression. */
+    /// Returns the kind of the expression.
     Constants::kind_t get_kind() const;
 
-    /** Returns the number of subexpression. */
+    /// Returns the number of subexpression.
     uint32_t get_size() const;
 
-    /** Returns the position of this expression. */
+    /// Returns the position of this expression.
     const position_t& get_position() const;
 
-    /** Returns the type of the expression. */
+    /// Returns the type of the expression.
     const type_t& get_type() const;
 
-    /** Sets the type of the expression. */
+    /// Sets the type of the expression.
     void set_type(type_t);
 
     /** Returns the value field of this expression. This
@@ -133,35 +130,34 @@
         call is not valid for all expressions. */
     double get_double_value() const;
 
-    /** Returns true if this is an empty expression. */
+    /// Returns true if this is an empty expression.
     bool empty() const;
 
-    /** Returns the synchronisation type of SYNC operations. */
+    /// Returns the synchronisation type of SYNC operations.
     Constants::synchronisation_t get_sync() const;
 
-    /** Outputs a textual representation of the expression. */
+    /// Outputs a textual representation of the expression.
     std::ostream& print(std::ostream& os, bool old = false) const;
 
-    /** Returns a string representation of the expression. */
+    /// Returns a string representation of the expression.
     std::string str(bool old = false) const;
 
-    /** Returns the ith subexpression. */
+    /// Returns the ith subexpression.
     expression_t& operator[](uint32_t);
 
-    /** Returns the ith subexpression. */
+    /// Returns the ith subexpression.
     const expression_t& operator[](uint32_t) const;
 
-    /** Returns the ith subexpression. */
+    /// Returns the ith subexpression.
     expression_t& get(uint32_t);
 
-    /** Returns the ith subexpression. */
+    /// Returns the ith subexpression.
     const expression_t& get(uint32_t) const;
 
-    /** Equality operator */
+    /// Equality operator
     bool equal(const expression_t&) const;
 
-    /**
-     *  Returns the symbol of a variable reference. The expression
+    /** Returns the symbol of a variable reference. The expression
      *  must be a left-hand side value. In case of
      *  dot-expressions, the record/process symbol is returned. In
      *  case of an inline if, the 'true' branch is returned.
@@ -170,10 +166,9 @@
      *  (s.f).get_symbol() returns 's'
      *  (i<1?j:k).get_symbol() returns 'j'
      */
-    const symbol_t& get_symbol();
-
-    /**
-     * Returns the set of symbols this expression might resolve
+    // const symbol_t& get_symbol();
+
+    /** Returns the set of symbols this expression might resolve
      * into. In case of inline if, both the 'true' and 'false'
      * branch is added. In case of dot-expressions, both the left
      * hand reference and the member field are returned.
@@ -186,23 +181,19 @@
 
     /** Returns the symbol this expression evaluates to. Notice
         that not all expression evaluate to a symbol. */
-<<<<<<< HEAD
     symbol_t get_symbol() const;
-=======
-    const symbol_t& get_symbol() const;
->>>>>>> f9e3dd30
 
     /** Returns true if this expression is a reference to a
         symbol in the given set. */
     bool is_reference_to(const std::set<symbol_t>&) const;
 
-    /** Returns true if the expression contains deadlock expression */
+    /// Returns true if the expression contains deadlock expression
     bool contains_deadlock() const;
     /** True if this expression can change any of the variables
             identified by the given symbols. */
     bool changes_variable(const std::set<symbol_t>&) const;
 
-    /** True if this expression can change any variable at all. */
+    /// True if this expression can change any variable at all.
     bool changes_any_variable() const;
 
     /** True if the evaluation of this expression depends on
@@ -222,23 +213,21 @@
 
     expression_t subst(const symbol_t&, expression_t) const;
 
-    /**
-     * Precedence of expression type, higher precedence goes before low precedence
-     */
+    /// Precedence of expression type, higher precedence goes before low precedence
     static int get_precedence(Constants::kind_t);
 
-    /** Create a CONSTANT expression. */
+    /// Create a CONSTANT expression.
     static expression_t create_constant(int32_t, position_t = {});
     static expression_t create_var_index(int32_t, position_t = {});
 
     static expression_t create_double(double, position_t = {});
-    /** Life time of string reference must outlive expression */
+    /// Life time of string reference must outlive expression
     static expression_t create_string(StringIndex, position_t = {});
 
-    /** Create an IDENTIFIER expression */
+    /// Create an IDENTIFIER expression
     static expression_t create_identifier(const symbol_t&, position_t = {});
 
-    /** Create a unary expression */
+    /// Create a unary expression
     static expression_t create_unary(Constants::kind_t, expression_t, position_t = {}, type_t = {});
 
     /** Create a binary expression */
@@ -273,4 +262,4 @@
 
 }  // namespace UTAP
 
-#endif+#endif  // UTAP_EXPRESSION_HH