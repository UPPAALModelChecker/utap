--- conflicted
+++ resolved
@@ -78,46 +78,22 @@
 
 public:
     using value_type = T;
-<<<<<<< HEAD
-    range_t() = default;
-    range_t(const range_t&) = default;
-    static range_t make_empty() { return range_t(1, 0); }
-
-    /** construct a range of [first,last] */
-    range_t(const T& first, const T& last): start{first}, finish{last} {}
-    /** construct a range of singleton {e} */
-    explicit range_t(const T& e): range_t{e, e} {}
-
-    /** the range is strictly below the other */
-    bool operator<(const range_t& o) const
-=======
     constexpr range_t() = default;
     constexpr range_t(const range_t&) = default;
+    constexpr static range_t make_empty() { return range_t{1, 0}; }
+
     /** construct a range of [first,last] */
     constexpr range_t(const T& first, const T& last): start{first}, finish{last} {}
     /** construct a range of singleton {e} */
     constexpr explicit range_t(const T& e): range_t{e, e} {}
 
-    constexpr static range_t make_empty() { return range_t{1, 0}; }
-
     /** the range is strictly below the other */
     constexpr bool operator<(const range_t& o) const
->>>>>>> 76928ab9
     {
         assert(!o.empty());
         return finish < o.start;
     }
     /** the range is below the other, may also overlap */
-<<<<<<< HEAD
-    bool operator<=(const range_t& o) const { return !(*this > o); }
-    /** the range is strictly above the other */
-    bool operator>(const range_t& o) const { return o < *this; }
-    /** the range is above the other, may also overlap */
-    bool operator>=(const range_t& o) const { return !(*this < o); }
-
-    /** lowers the lower bound */
-    range_t& lower(const T& b)
-=======
     constexpr bool operator<=(const range_t& o) const { return !(*this > o); }
     /** the range is strictly above the other */
     constexpr bool operator>(const range_t& o) const { return o < *this; }
@@ -126,34 +102,17 @@
 
     /** lowers the lower bound */
     constexpr range_t& lower(const T& b)
->>>>>>> 76928ab9
     {
         start = std::min(start, b);
         return *this;
     }
     /** raises the upper bound */
-<<<<<<< HEAD
-    range_t& raise(const T& b)
-=======
     constexpr range_t& raise(const T& b)
->>>>>>> 76928ab9
     {
         finish = std::max(finish, b);
         return *this;
     }
     /** inserts an element into a range by computing convex union: */
-<<<<<<< HEAD
-    range_t& operator|=(const T& e) { return lower(e).raise(e); }
-    /** computes a convex union of ranges */
-    range_t& operator|=(const range_t& o) { return lower(o.start).raise(o.finish); }
-    /** computes convex union of ranges */
-    range_t operator|(const range_t& o) const { return range_t(*this) |= o; }
-    /** inserts an element into a range by computing a convex union: */
-    range_t operator|(const T& e) const { return range_t(*this) |= e; }
-
-    /** Constrain to greater than the lower bound */
-    range_t& gt(const T& lower)
-=======
     constexpr range_t& operator|=(const T& e) { return lower(e).raise(e); }
     /** computes a convex union of ranges */
     constexpr range_t& operator|=(const range_t& o) { return lower(o.start).raise(o.finish); }
@@ -164,7 +123,6 @@
 
     /** Constrain to greater than the lower bound */
     constexpr range_t& gt(const T& lower)
->>>>>>> 76928ab9
     {
         if constexpr (std::numeric_limits<T>::has_infinity) {
             if (std::isinf(lower) && lower > std::numeric_limits<T>::max()) {
@@ -178,11 +136,7 @@
     }
 
     /** Constrain to lower than the upper bound */
-<<<<<<< HEAD
-    range_t& lt(const T& upper)
-=======
     constexpr range_t& lt(const T& upper)
->>>>>>> 76928ab9
     {
         if constexpr (std::numeric_limits<T>::has_infinity) {
             if (std::isinf(upper) && upper < std::numeric_limits<T>::lowest()) {
@@ -196,38 +150,18 @@
     }
 
     /** constrain to greater-than-or-equal-to lower bound */
-<<<<<<< HEAD
-    range_t& geq(const T& lower)
-=======
     constexpr range_t& geq(const T& lower)
->>>>>>> 76928ab9
     {
         start = std::max(start, lower);
         return *this;
     }
     /** constrain to less-than-or-equal-to upper bound */
-<<<<<<< HEAD
-    range_t& leq(const T& upper)
-=======
     constexpr range_t& leq(const T& upper)
->>>>>>> 76928ab9
     {
         finish = std::min(finish, upper);
         return *this;
     }
     /** computes an intersection of two ranges (may become empty) */
-<<<<<<< HEAD
-    range_t& operator&=(const range_t& o) { return geq(o.start).leq(o.finish); }
-    /** computes an intersection with an element (may become empty) */
-    range_t& operator&=(const T& e) { return geq(e).leq(e); }
-    /** computes an intersection of ranges */
-    range_t operator&(const range_t& o) const { return range_t(*this) &= o; }
-    /** computes an intersection of ranges */
-    range_t operator&(const T& e) const { return range_t(*this) &= e; }
-
-    /* computes the symbolic plus */
-    range_t& operator+=(const range_t& o)
-=======
     constexpr range_t& operator&=(const range_t& o) { return geq(o.start).leq(o.finish); }
     /** computes an intersection with an element (may become empty) */
     constexpr range_t& operator&=(const T& e) { return geq(e).leq(e); }
@@ -238,7 +172,6 @@
 
     /** computes the symbolic plus */
     constexpr range_t& operator+=(const range_t& o)
->>>>>>> 76928ab9
     {
         assert(!o.empty());
         start += o.first();
@@ -246,26 +179,16 @@
         return *this;
     }
 
-<<<<<<< HEAD
-    /* computes the symbolic plus */
-    range_t& operator+=(const T& e)
-=======
     /** computes the symbolic plus */
     constexpr range_t& operator+=(const T& e)
->>>>>>> 76928ab9
     {
         start += e;
         finish += e;
         return *this;
     }
 
-<<<<<<< HEAD
-    /* computes the symbolic minus */
-    range_t& operator-=(const range_t& o)
-=======
     /** computes the symbolic minus */
     constexpr range_t& operator-=(const range_t& o)
->>>>>>> 76928ab9
     {
         assert(!o.empty());
         start -= o.last();
@@ -273,26 +196,16 @@
         return *this;
     }
 
-<<<<<<< HEAD
-    /* computes the symbolic minus */
-    range_t& operator-=(const T& e)
-=======
     /** computes the symbolic minus */
     constexpr range_t& operator-=(const T& e)
->>>>>>> 76928ab9
     {
         start -= e;
         finish -= e;
         return *this;
     }
 
-<<<<<<< HEAD
-    /* computes the symbolic multiplication */
-    range_t& operator*=(const range_t& o)
-=======
     /** computes the symbolic multiplication */
     constexpr range_t& operator*=(const range_t& o)
->>>>>>> 76928ab9
     {
         assert(!o.empty());
         auto t1 = first() * o.first();
@@ -303,13 +216,8 @@
         finish = std::max(std::max(t1, t2), std::max(t3, t4));
         return *this;
     }
-<<<<<<< HEAD
-    /* computes the symbolic multiplication */
-    range_t& operator*=(const T& e)
-=======
     /** computes the symbolic multiplication */
     constexpr range_t& operator*=(const T& e)
->>>>>>> 76928ab9
     {
         start *= e;
         finish *= e;
@@ -317,23 +225,6 @@
             std::swap(start, finish);
         return *this;
     }
-<<<<<<< HEAD
-    /* Computes the symbolic sum over the ranges*/
-    range_t operator+(const range_t& o) const { return range_t(*this) += o; }
-    /* Computes the symbolic sum with an element (offset)*/
-    range_t operator+(const T& e) const { return range_t(*this) += e; }
-    /* Computes the symbolic subtraction over the ranges*/
-    range_t operator-(const range_t& o) const { return range_t(*this) -= o; }
-    /* Computes the symbolic subtraction with an element (offset)*/
-    range_t operator-(const T& e) const { return range_t(*this) -= e; }
-    /* Computes the symbolic product over the ranges*/
-    range_t operator*(const range_t& o) const { return range_t(*this) *= o; }
-    /* Computes the symbolic product with an element (offset)*/
-    range_t operator*(const T& e) const { return range_t(*this) *= e; }
-
-    /** returns true if ranges overlap */
-    bool operator&&(const range_t& o) const
-=======
     /** Computes the symbolic sum over the ranges*/
     constexpr range_t operator+(const range_t& o) const { return range_t(*this) += o; }
     /** Computes the symbolic sum with an element (offset)*/
@@ -349,7 +240,6 @@
 
     /** returns true if ranges overlap */
     constexpr bool operator&&(const range_t& o) const
->>>>>>> 76928ab9
     {
         if (start <= o.start)  // o.start is inside [start,finish)
             return (o.start <= finish);
@@ -358,17 +248,10 @@
     }
 
     /** returns true if the range includes an element */
-<<<<<<< HEAD
-    bool operator&&(const T& e) const { return (start <= e) && (e <= finish); }
-
-    /** checks for equality between ranges */
-    bool operator==(const range_t& o) const
-=======
     constexpr bool operator&&(const T& e) const { return (start <= e) && (e <= finish); }
 
     /** checks for equality between ranges */
     constexpr bool operator==(const range_t& o) const
->>>>>>> 76928ab9
     {
         if (empty() || o.empty())
             return empty() == o.empty();
@@ -376,42 +259,6 @@
     }
 
     /** checks if range is singleton of exactly e*/
-<<<<<<< HEAD
-    bool operator==(const T& e) const { return (*this) == range_t(e); }
-
-    /** inserts an element into a range by computing convex union: */
-    range_t& add(const T& e) { return *this |= e; }
-
-    /** merges two ranges by computing convex union: */
-    range_t& add(const range_t& r) { return *this |= r; }
-
-    /** computes convex union of a range and an element: */
-    range_t unite(const T& e) const { return *this | e; }
-
-    /** computes convex union of two ranges: */
-    range_t unite(const range_t& r) const { return (*this | r); }
-
-    /** intersects the range with an element: */
-    range_t& intersect(const T& e) { return *this &= e; }
-
-    /** intersects the range with another: */
-    range_t& intersect(const range_t& r) { return *this &= r; }
-
-    /** computes intersection with an element: */
-    range_t intersection(const T& e) const { return (*this & e); }
-
-    /** computes intersection of two ranges: */
-    range_t intersection(const range_t& r) const { return (*this & r); }
-
-    /** checks if the range contains an element */
-    bool contains(const T& e) const { return (*this && e); }
-
-    /** checks if the range intersects with another */
-    bool intersects(const range_t& r) const { return (*this && r); }
-
-    /** checks if the range is empty */
-    bool empty() const { return start > finish; }
-=======
     constexpr bool operator==(const T& e) const { return (*this) == range_t(e); }
 
     /** inserts an element into a range by computing convex union: */
@@ -446,7 +293,6 @@
 
     /** checks if the range is empty */
     constexpr bool empty() const { return start > finish; }
->>>>>>> 76928ab9
     void clear() { *this = range_t{}; }
 
     friend std::ostream& operator<<(std::ostream& os, const range_t& range)
@@ -455,17 +301,10 @@
     }
 
     /** outputs number of discrete elements of T in range*/
-<<<<<<< HEAD
-    uint32_t size() const { return empty() ? 0 : 1 + (finish - start); }
-
-    T first() const { return start; }
-    T last() const { return finish; }
-=======
     constexpr uint32_t size() const { return empty() ? 0 : 1 + (finish - start); }
 
     constexpr T first() const { return start; }
     constexpr T last() const { return finish; }
->>>>>>> 76928ab9
 
 }; /* range_t */
 
@@ -488,21 +327,13 @@
 
 namespace std {
 template <typename T>
-<<<<<<< HEAD
-UTAP::range_t<T> min(const UTAP::range_t<T>& a, const UTAP::range_t<T>& b)
-=======
 constexpr UTAP::range_t<T> min(const UTAP::range_t<T>& a, const UTAP::range_t<T>& b)
->>>>>>> 76928ab9
 {
     return UTAP::range_t<T>(std::min(a.first(), b.first()), std::min(a.last(), b.last()));
 }
 
 template <typename T>
-<<<<<<< HEAD
-UTAP::range_t<T> max(const UTAP::range_t<T>& a, const UTAP::range_t<T>& b)
-=======
 constexpr UTAP::range_t<T> max(const UTAP::range_t<T>& a, const UTAP::range_t<T>& b)
->>>>>>> 76928ab9
 {
     return UTAP::range_t<T>(std::max(a.first(), b.first()), std::max(a.last(), b.last()));
 }
