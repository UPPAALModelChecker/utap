--- conflicted
+++ resolved
@@ -66,21 +66,13 @@
  * The proper protocol for declaring a new type name is to
  *
  * - report the type using the typeXXX methods
-<<<<<<< HEAD
  * - call decl_typedef(name) to declare the type-name
-=======
- * - call declTypeDef(name) to declare the type-name
->>>>>>> 76928ab9
  *
  * The proper protocol for declaring a variable is to
  *
  * - report the type using the typeXXX methods
  * - optionally report an expression for the initialiser
-<<<<<<< HEAD
  * - call decl_var(name, init), where init is true if and
-=======
- * - call declVar(name, init), where init is true if and
->>>>>>> 76928ab9
  *   only if an initialiser has been reported
  */
 class ParserBuilder
@@ -107,18 +99,13 @@
      * Add mapping from an absolute position to a relative XML
      * element.
      */
-<<<<<<< HEAD
-    virtual void add_position(uint32_t position, uint32_t offset, uint32_t line, const std::string& path) = 0;
-=======
-    virtual void addPosition(uint32_t position, uint32_t offset, uint32_t line, std::shared_ptr<std::string> path) = 0;
->>>>>>> 76928ab9
+    virtual void add_position(uint32_t position, uint32_t offset, uint32_t line, std::shared_ptr<std::string> path) = 0;
 
     /**
      * Sets the current position. The current position indicates
      * where in the input file the current productions can be
      * found.
      */
-<<<<<<< HEAD
     virtual void set_position(uint32_t a, uint32_t b) = 0;
 
     // Called when an error is detected
@@ -126,22 +113,12 @@
 
     // Called when a warning is issued
     virtual void handle_warning(const TypeException&) = 0;
-=======
-    virtual void setPosition(uint32_t a, uint32_t b) = 0;
-
-    // Called when an error is detected
-    virtual void handleError(const TypeException&) = 0;
-
-    // Called when a warning is issued
-    virtual void handleWarning(const TypeException&) = 0;
->>>>>>> 76928ab9
 
     /**
      * Must return true if and only if name is registered in the
      * symbol table as a named type, for instance, "int" or "bool" or
      * a user defined type.
      */
-<<<<<<< HEAD
     virtual bool is_type(const char*) = 0;
 
     /** Duplicate type at the top of the type stack. */
@@ -149,222 +126,120 @@
 
     /** Pop type at the top of the type stack. */
     virtual void type_pop() = 0;
-=======
-    virtual bool isType(const char*) = 0;
-
-    /** Duplicate type at the top of the type stack. */
-    virtual void typeDuplicate() = 0;
-
-    /** Pop type at the topof the type stack. */
-    virtual void typePop() = 0;
->>>>>>> 76928ab9
 
     /**
      * Called whenever a boolean type is parsed.
      */
-<<<<<<< HEAD
     virtual void type_bool(PREFIX) = 0;
-=======
-    virtual void typeBool(PREFIX) = 0;
->>>>>>> 76928ab9
 
     /**
      * Called whenever an integer type is parsed.
      */
-<<<<<<< HEAD
     virtual void type_int(PREFIX) = 0;
-=======
-    virtual void typeInt(PREFIX) = 0;
->>>>>>> 76928ab9
 
     /**
      * Called whenever a string type is parsed.
      */
-<<<<<<< HEAD
     virtual void type_string(PREFIX) = 0;
-=======
-    virtual void typeString(PREFIX) = 0;
->>>>>>> 76928ab9
 
     /**
      * Called whenever a double type is parsed.
      */
-<<<<<<< HEAD
     virtual void type_double(PREFIX) = 0;
-=======
-    virtual void typeDouble(PREFIX) = 0;
->>>>>>> 76928ab9
 
     /**
      * Called whenever an integer type with a range is
      * parsed. Expressions for the lower and upper have been
      * pushed before.
      */
-<<<<<<< HEAD
     virtual void type_bounded_int(PREFIX) = 0;
-=======
-    virtual void typeBoundedInt(PREFIX) = 0;
->>>>>>> 76928ab9
 
     /**
      * Called whenever a channel type is parsed.
      */
-<<<<<<< HEAD
     virtual void type_channel(PREFIX) = 0;
-=======
-    virtual void typeChannel(PREFIX) = 0;
->>>>>>> 76928ab9
 
     /**
      * Called whenever a clock type is parsed.
      */
-<<<<<<< HEAD
     virtual void type_clock(PREFIX) = 0;
-=======
-    virtual void typeClock(PREFIX) = 0;
->>>>>>> 76928ab9
 
     /**
      * Called whenever a void type is parsed.
      */
-<<<<<<< HEAD
     virtual void type_void() = 0;
-=======
-    virtual void typeVoid() = 0;
->>>>>>> 76928ab9
 
     /**
      * Called to create an array type. The size of the array was
      * previously pushed as an expression.
      */
-<<<<<<< HEAD
     virtual void type_array_of_size(size_t) = 0;
-=======
-    virtual void typeArrayOfSize(size_t) = 0;
->>>>>>> 76928ab9
 
     /**
      * Called to create an array type. The size of the array was
      * previously pushed as a type.
      */
-<<<<<<< HEAD
     virtual void type_array_of_type(size_t) = 0;
-=======
-    virtual void typeArrayOfType(size_t) = 0;
->>>>>>> 76928ab9
 
     /**
      * Called whenever a scalar type is parsed. The size of the
      * scalar set was pushed as an expression before.
      */
-<<<<<<< HEAD
     virtual void type_scalar(PREFIX) = 0;
-=======
-    virtual void typeScalar(PREFIX) = 0;
->>>>>>> 76928ab9
 
     /**
      * Called when a type name has been parsed. Prefix indicates
      * whether the type named was prefixed (e.g. with 'const').
      */
-<<<<<<< HEAD
     virtual void type_name(PREFIX, const char* name) = 0;
-=======
-    virtual void typeName(PREFIX, const char* name) = 0;
->>>>>>> 76928ab9
 
     /**
      * Called when a struct-type has been parsed. Prior to the
      * call 'fields' fields must have been declared using the
      * structXXX methods.
      */
-<<<<<<< HEAD
     virtual void type_struct(PREFIX, uint32_t fields) = 0;
-=======
-    virtual void typeStruct(PREFIX, uint32_t fields) = 0;
->>>>>>> 76928ab9
 
     /**
      * Called to declare a field of a structure. The type of the
      * field has been reported using a typeXXX method prior to the
-<<<<<<< HEAD
      * call of struct_field(). In case of array fields, 'dim'
      * expressions indicating the array sizes have been reported.
      */
     virtual void struct_field(const char* name) = 0;
-=======
-     * call of structField(). In case of array fields, 'dim'
-     * expressions indicating the array sizes have been reported.
-     */
-    virtual void structField(const char* name) = 0;
->>>>>>> 76928ab9
 
     /**
      * Used when a typedef declaration was parsed. name is the
      * name of the new type.
      */
-<<<<<<< HEAD
     virtual void decl_typedef(const char* name) = 0;
-=======
-    virtual void declTypeDef(const char* name) = 0;
->>>>>>> 76928ab9
 
     /**
      * Called to when a variable declaration has been parsed.
      */
-<<<<<<< HEAD
     virtual void decl_var(const char* name, bool init) = 0;
 
     virtual void decl_init_list(uint32_t num) = 0;       // n initialisers
     virtual void decl_field_init(const char* name) = 0;  // 1 initialiser
-=======
-    virtual void declVar(const char* name, bool init) = 0;
-
-    virtual void declInitialiserList(uint32_t num) = 0;  // n initialisers
-    virtual void declFieldInit(const char* name) = 0;    // 1 initialiser
->>>>>>> 76928ab9
 
     /**
      * Guard progress measure declaration. Requires two
      * expressions if \a hasGuard is true, otherwise one.
      */
-<<<<<<< HEAD
     virtual void decl_progress(bool hasGuard) = 0;
-=======
-    virtual void declProgress(bool hasGuard) = 0;
-
-    /********************************************************************
-     * Gantt chart declarations
-     */
-    virtual void ganttDeclStart(const char* name) = 0;
-    virtual void ganttDeclSelect(const char* id) = 0;
-    virtual void ganttDeclEnd() = 0;
-    virtual void ganttEntryStart() = 0;
-    virtual void ganttEntrySelect(const char* id) = 0;
-    virtual void ganttEntryEnd() = 0;
->>>>>>> 76928ab9
 
     /********************************************************************
      * Function declarations
      */
-<<<<<<< HEAD
     virtual void decl_parameter(const char* name, bool ref) = 0;
     virtual void decl_func_begin(const char* name) = 0;
     virtual void decl_func_end() = 0;  // 1 block
     virtual void dynamic_load_lib(const char* name) = 0;
     virtual void decl_external_func(const char* name, const char* alias) = 0;
-=======
-    virtual void declParameter(const char* name, bool ref) = 0;
-    virtual void declFuncBegin(const char* name) = 0;
-    virtual void declFuncEnd() = 0;  // 1 block
-    virtual void dynamicLoadLib(const char* name) = 0;
-    virtual void declExternalFunc(const char* name, const char* alias) = 0;
->>>>>>> 76928ab9
 
     /********************************************************************
      * Process declarations
      */
-<<<<<<< HEAD
     virtual void proc_begin(const char* name, const bool isTA = true, const std::string& type = "",
                             const std::string& mode = "") = 0;                        // m parameters
     virtual void proc_end() = 0;                                                      // 1 ProcBody
@@ -405,43 +280,10 @@
     virtual void gantt_entry_begin() = 0;
     virtual void gantt_entry_select(const char* id) = 0;
     virtual void gantt_entry_end() = 0;
-=======
-    virtual void procBegin(const char* name, const bool isTA = true, const std::string& type = "",
-                           const std::string& mode = "") = 0;                     // m parameters
-    virtual void procEnd() = 0;                                                   // 1 ProcBody
-    virtual void procState(const char* name, bool hasInvariant, bool hasER) = 0;  // 1 expr
-    virtual void procStateCommit(const char* name) = 0;                           // mark previously decl. state
-    virtual void procStateUrgent(const char* name) = 0;                           // mark previously decl. state
-    virtual void procStateInit(const char* name) = 0;                             // mark previously decl. state
-    virtual void procEdgeBegin(const char* from, const char* to, const bool control, const char* actname = "") = 0;
-    virtual void procEdgeEnd(const char* from, const char* to) = 0;
-    virtual void procSelect(const char* id) = 0;                   // 1 expr
-    virtual void procGuard() = 0;                                  // 1 expr
-    virtual void procSync(Constants::synchronisation_t type) = 0;  // 1 expr
-    virtual void procUpdate() = 0;                                 // 1 expr
-    virtual void procProb() = 0;
-    virtual void procBranchpoint(const char* name) = 0;
-    /************************************************************
-     * Process declarations for LSC
-     */
-    virtual void procInstanceLine() = 0;
-    virtual void instanceName(const char* name, bool templ = true) = 0;
-    virtual void instanceNameBegin(const char* name) = 0;
-    virtual void instanceNameEnd(const char* name, size_t arguments) = 0;
-    virtual void procMessage(const char* from, const char* to, const int loc, const bool pch) = 0;
-    virtual void procMessage(Constants::synchronisation_t type) = 0;
-    virtual void procCondition(const std::vector<std::string>& anchors, const int loc, const bool pch,
-                               const bool hot) = 0;
-    virtual void procCondition() = 0;  // 1 expr
-    virtual void procLscUpdate(const char* anchor, const int loc, const bool pch) = 0;
-    virtual void procLscUpdate() = 0;  // 1 expr
-    virtual void hasPrechart(const bool pch) = 0;
->>>>>>> 76928ab9
 
     /*********************************************************************
      * Statements
      */
-<<<<<<< HEAD
     virtual void block_begin() = 0;
     virtual void block_end() = 0;
     virtual void empty_statement() = 0;
@@ -468,39 +310,10 @@
     virtual void expr_statement() = 0;        // 1 expr
     virtual void return_statement(bool) = 0;  // 1 expr if argument is true
     virtual void assert_statement() = 0;      // 1 expr
-=======
-    virtual void blockBegin() = 0;
-    virtual void blockEnd() = 0;
-    virtual void emptyStatement() = 0;
-    virtual void forBegin() = 0;                        // 3 expr
-    virtual void forEnd() = 0;                          // 1 stat
-    virtual void iterationBegin(const char* name) = 0;  // 1 id, 1 type
-    virtual void iterationEnd(const char* name) = 0;    // 1 stat
-    virtual void whileBegin() = 0;
-    virtual void whileEnd() = 0;  // 1 expr, 1 stat
-    virtual void doWhileBegin() = 0;
-    virtual void doWhileEnd() = 0;  // 1 stat, 1 expr
-    virtual void ifBegin() = 0;
-    virtual void ifCondition() = 0;         // 1 expr
-    virtual void ifThen() = 0;              // 1 expr, 1 (then)
-    virtual void ifEnd(bool elsePart) = 0;  // 1 expr, 1 or 2 statements
-    virtual void breakStatement() = 0;
-    virtual void continueStatement() = 0;
-    virtual void switchBegin() = 0;
-    virtual void switchEnd() = 0;  // 1 expr, 1+ case/default
-    virtual void caseBegin() = 0;
-    virtual void caseEnd() = 0;  // 1 expr, 0+ stat
-    virtual void defaultBegin() = 0;
-    virtual void defaultEnd() = 0;           // 0+ statements
-    virtual void exprStatement() = 0;        // 1 expr
-    virtual void returnStatement(bool) = 0;  // 1 expr if argument is true
-    virtual void assertStatement() = 0;      // 1 expr
->>>>>>> 76928ab9
 
     /********************************************************************
      * Expressions
      */
-<<<<<<< HEAD
     virtual void expr_false() = 0;
     virtual void expr_true() = 0;
     virtual void expr_double(double) = 0;
@@ -533,18 +346,19 @@
     virtual void expr_sum_begin(const char* name) = 0;
     virtual void expr_sum_end(const char* name) = 0;
 
-    // Extension for SMC.
-    virtual void expr_proba_qualitative(Constants::kind_t, Constants::kind_t, double) = 0;
-    virtual void expr_proba_quantitative(Constants::kind_t) = 0;
-    virtual void expr_proba_compare(Constants::kind_t, Constants::kind_t) = 0;
-    virtual void expr_proba_expected(const char* identifier) = 0;
+    // Extensions for SMC:
+    virtual void expr_proba_qualitative(Constants::kind_t, Constants::kind_t, double) = 0;  ///< estimate Pr
+    virtual void expr_proba_quantitative(Constants::kind_t) = 0;                            ///< evaluate if Pr >= value
+    virtual void expr_proba_compare(Constants::kind_t, Constants::kind_t) = 0;              ///< compare two Prs
+    virtual void expr_proba_expected(const char* identifier) = 0;                           ///< estimate mean value
     virtual void expr_simulate(int nb_of_exprs, bool filter_prop = false, int max_accepting_runs = 0) = 0;
     virtual void expr_builtin_function1(Constants::kind_t) = 0;
     virtual void expr_builtin_function2(Constants::kind_t) = 0;
     virtual void expr_builtin_function3(Constants::kind_t) = 0;
 
+    // Extensions for learning:
     enum PRICETYPE { TIMEPRICE, EXPRPRICE, PROBAPRICE };
-    virtual void expr_min_max_exp(Constants::kind_t, PRICETYPE, Constants::kind_t) = 0;
+    virtual void expr_optimize_exp(Constants::kind_t, PRICETYPE) = 0;  ///< minimize/maximize expected value query
     virtual void expr_load_strategy() = 0;
     virtual void expr_save_strategy() = 0;
 
@@ -560,72 +374,10 @@
     virtual void expr_MITL_box(int, int) = 0;
 
     virtual void expr_optimize(int, int, int, int) = 0;
-=======
-    virtual void exprFalse() = 0;
-    virtual void exprTrue() = 0;
-    virtual void exprDouble(double) = 0;
-    virtual void exprString(const char* name) = 0;
-    virtual void exprId(const char* varName) = 0;
-    virtual void exprLocation() = 0;
-    virtual void exprNat(int32_t) = 0;  // natural number
-    virtual void exprCallBegin() = 0;
-    virtual void exprCallEnd(uint32_t n) = 0;                    // n exprs as arguments
-    virtual void exprArray() = 0;                                // 2 expr
-    virtual void exprPostIncrement() = 0;                        // 1 expr
-    virtual void exprPreIncrement() = 0;                         // 1 expr
-    virtual void exprPostDecrement() = 0;                        // 1 expr
-    virtual void exprPreDecrement() = 0;                         // 1 expr
-    virtual void exprAssignment(Constants::kind_t op) = 0;       // 2 expr
-    virtual void exprUnary(Constants::kind_t unaryop) = 0;       // 1 expr
-    virtual void exprBinary(Constants::kind_t binaryop) = 0;     // 2 expr
-    virtual void exprNary(Constants::kind_t, uint32_t num) = 0;  // n expr
-    virtual void exprScenario(const char* name) = 0;             // LSC
-    virtual void exprTernary(Constants::kind_t ternaryop,
-                             bool firstMissing = false) = 0;  // 3 expr
-    virtual void exprInlineIf() = 0;                          // 3 expr
-    virtual void exprComma() = 0;                             // 2 expr
-    virtual void exprDot(const char*) = 0;                    // 1 expr
-    virtual void exprDeadlock() = 0;
-    virtual void exprForAllBegin(const char* name) = 0;
-    virtual void exprForAllEnd(const char* name) = 0;
-    virtual void exprExistsBegin(const char* name) = 0;
-    virtual void exprExistsEnd(const char* name) = 0;
-    virtual void exprSumBegin(const char* name) = 0;
-    virtual void exprSumEnd(const char* name) = 0;
-
-    // Extension for SMC.
-    virtual void exprProbaQualitative(Constants::kind_t, Constants::kind_t, double) = 0;
-    virtual void exprProbaQuantitative(Constants::kind_t) = 0;
-    virtual void exprProbaCompare(Constants::kind_t, Constants::kind_t) = 0;
-    virtual void exprProbaExpected(const char* identifier) = 0;
-    virtual void exprSimulate(int nb_of_exprs, bool filter_prop = false, int max_accepting_runs = 0) = 0;
-    virtual void exprBuiltinFunction1(Constants::kind_t) = 0;
-    virtual void exprBuiltinFunction2(Constants::kind_t) = 0;
-    virtual void exprBuiltinFunction3(Constants::kind_t) = 0;
-
-    enum PRICETYPE { TIMEPRICE, EXPRPRICE };
-    virtual void exprMinMaxExp(Constants::kind_t, PRICETYPE) = 0;
-    virtual void exprLoadStrategy() = 0;
-    virtual void exprSaveStrategy() = 0;
-
-    // MITL Extensions
-    virtual void exprMitlFormula() = 0;
-    virtual void exprMitlUntil(int, int) = 0;
-    virtual void exprMitlRelease(int, int) = 0;
-    virtual void exprMitlDisj() = 0;
-    virtual void exprMitlConj() = 0;
-    virtual void exprMitlNext() = 0;
-    virtual void exprMitlAtom() = 0;
-    virtual void exprMitlDiamond(int, int) = 0;
-    virtual void exprMitlBox(int, int) = 0;
-
-    virtual void exprOptimize(int, int, int, int) = 0;
->>>>>>> 76928ab9
 
     /********************************************************************
      * System declaration
      */
-<<<<<<< HEAD
     virtual void instantiation_begin(const char* id, size_t parameters, const char* templ) = 0;
     virtual void instantiation_end(const char* id, size_t parameters, const char* templ, size_t arguments) = 0;
     virtual void process(const char*) = 0;
@@ -633,47 +385,26 @@
     virtual void done() = 0;  // marks the end of the file
 
     virtual void handle_expect(const char* text) = 0;
-=======
-    virtual void instantiationBegin(const char* id, size_t parameters, const char* templ) = 0;
-    virtual void instantiationEnd(const char* id, size_t parameters, const char* templ, size_t arguments) = 0;
-    virtual void process(const char*) = 0;
-    virtual void processListEnd() = 0;
-    virtual void done() = 0;  // marks the end of the file
-
-    virtual void handleExpect(const char* text) = 0;
->>>>>>> 76928ab9
 
     /********************************************************************
      * Properties
      */
     virtual void property() = 0;
-<<<<<<< HEAD
     virtual void scenario(const char*) = 0;              // LSC
     virtual void parse(const char*) = 0;                 // LSC
     virtual void strategy_declaration(const char*) = 0;  // tiga-smc
-=======
-    virtual void scenario(const char*) = 0;             // LSC
-    virtual void parse(const char*) = 0;                // LSC
-    virtual void strategyDeclaration(const char*) = 0;  // tiga-smc
->>>>>>> 76928ab9
     virtual void subjection(const char*) = 0;
     virtual void imitation(const char*) = 0;
 
     /********************************************************************
      * Guiding
      */
-<<<<<<< HEAD
     virtual void before_update() = 0;
     virtual void after_update() = 0;
-=======
-    virtual void beforeUpdate() = 0;
-    virtual void afterUpdate() = 0;
->>>>>>> 76928ab9
 
     /********************************************************************
      * Priority
      */
-<<<<<<< HEAD
     virtual void chan_priority_begin() = 0;
     virtual void chan_priority_add(char separator) = 0;
     virtual void chan_priority_default() = 0;
@@ -711,45 +442,6 @@
     virtual void query_results_begin() = 0;
     virtual void query_results_end() = 0;
     virtual void query_end() = 0;
-=======
-    virtual void beginChanPriority() = 0;
-    virtual void addChanPriority(char separator) = 0;
-    virtual void defaultChanPriority() = 0;
-    virtual void incProcPriority() = 0;
-    virtual void procPriority(const std::string&) = 0;
-    /** Dynamic */
-    virtual void declDynamicTemplate(const std::string& name) = 0;
-    virtual void exprSpawn(int) = 0;
-    virtual void exprExit() = 0;
-    virtual void exprNumOf() = 0;
-    virtual void exprForAllDynamicBegin(const char*, const char*) = 0;
-    virtual void exprForAllDynamicEnd(const char* name) = 0;
-    virtual void exprExistsDynamicBegin(const char*, const char*) = 0;
-    virtual void exprExistsDynamicEnd(const char* name) = 0;
-    virtual void exprSumDynamicBegin(const char*, const char*) = 0;
-    virtual void exprSumDynamicEnd(const char* name) = 0;
-    virtual void exprForeachDynamicBegin(const char*, const char*) = 0;
-    virtual void exprForeachDynamicEnd(const char* name) = 0;
-    virtual void exprMITLForAllDynamicBegin(const char*, const char*) = 0;
-    virtual void exprMITLForAllDynamicEnd(const char* name) = 0;
-    virtual void exprMITLExistsDynamicBegin(const char*, const char*) = 0;
-    virtual void exprMITLExistsDynamicEnd(const char* name) = 0;
-    virtual void exprDynamicProcessExpr(const char*) = 0;
-
-    /** Verification queries */
-    virtual void modelOption(const char* key, const char* value) = 0;
-    virtual void queryBegin() = 0;
-    virtual void queryFormula(const char* formula, const char* location) = 0;
-    virtual void queryComment(const char* comment) = 0;
-    virtual void queryOptions(const char* option, const char*) = 0;
-    virtual void expectationBegin() = 0;
-    virtual void expectationEnd() = 0;
-    virtual void expectationValue(const char* res, const char* type, const char* value) = 0;
-    virtual void expectResource(const char* type, const char* value, const char* unit) = 0;
-    virtual void queryResultsBegin() = 0;
-    virtual void queryResultsEnd() = 0;
-    virtual void queryEnd() = 0;
->>>>>>> 76928ab9
 };
 
 /** Error/warning messages with some arguments */
