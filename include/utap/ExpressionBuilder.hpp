// -*- mode: C++; c-file-style: "stroustrup"; c-basic-offset: 4; indent-tabs-mode: nil; -*-

/* libutap - Uppaal Timed Automata Parser.
   Copyright (C) 2002-2003 Uppsala University and Aalborg University.

   This library is free software; you can redistribute it and/or
   modify it under the terms of the GNU Lesser General Public License
   as published by the Free Software Foundation; either version 2.1 of
   the License, or (at your option) any later version.

   This library is distributed in the hope that it will be useful, but
   WITHOUT ANY WARRANTY; without even the implied warranty of
   MERCHANTABILITY or FITNESS FOR A PARTICULAR PURPOSE.  See the GNU
   Lesser General Public License for more details.

   You should have received a copy of the GNU Lesser General Public
   License along with this library; if not, write to the Free Software
   Foundation, Inc., 59 Temple Place, Suite 330, Boston, MA 02111-1307
   USA
*/

#ifndef UTAP_EXPRESSIONBUILDER_HH
#define UTAP_EXPRESSIONBUILDER_HH

#include "AbstractBuilder.hpp"
#include "utap.h"

#include <stack>
#include <vector>
#include <cassert>

#define defaultIntMin -0x8000
#define defaultIntMax 0x7FFF

namespace UTAP {
/**
 * Partial implementation of the builder interface: The
 * ExpressionBuilder implements all expression related
 * methods.
 *
 * In order to support quantifier expressions, this class also
 * handles the type related methods.
 *
 * This class does not implement any declaration related methods.
 *
 * Internally, three stacks are maintained: One for expressions,
 * one for types and for frames (scopes).
 */
class ExpressionBuilder : public AbstractBuilder
{
public:
    class ExpressionFragments
    {
    private:
        std::vector<expression_t> data;

    public:
        expression_t& operator[](int idx) { return data[data.size() - idx - 1]; }
        void push(expression_t e) { data.push_back(e); }
        void pop() { data.pop_back(); }
        void pop(uint32_t n);
        uint32_t size() { return data.size(); }
    };

    class TypeFragments
    {
    private:
        std::vector<type_t> data;

    public:
        type_t& operator[](int idx) { return data[data.size() - idx - 1]; }
        void push(type_t value) { data.push_back(value); }
        void pop()
        {
            assert(!data.empty());
            data.pop_back();
        }
        void duplicate()
        {
            assert(!data.empty());
            data.push_back(data.back());
        }
    };

protected:
    /** Expression stack. */
    ExpressionFragments fragments;

    /** Type stack. */
    TypeFragments typeFragments;

    /** Frame stack. */
    std::stack<frame_t> frames;

    /** Pointer to the document under construction. */
    Document& document;

    /** The template currently being parsed. */
    template_t* currentTemplate{nullptr};

    /** Counter for creating unique scalarset names. */
    int32_t scalar_count;

    /** Push a new frame. */
<<<<<<< HEAD
    void push_frame(frame_t);
=======
    void pushFrame(frame_t);
>>>>>>> 76928ab9

    /** Pop the topmost frame. */
    void popFrame();

    bool resolve(const std::string&, symbol_t&) const;

<<<<<<< HEAD
    expression_t make_constant(int value) const;
    expression_t make_constant(double value) const;
=======
    expression_t makeConstant(int value) const;
    expression_t makeConstant(double value) const;
>>>>>>> 76928ab9

    /**
     * Given a prefix and a type, this method creates a new type
     * by applying the prefix. TypeExceptions might be thrown if
     * the combination of the prefix and the type is illegal.
     */
<<<<<<< HEAD
    type_t apply_prefix(PREFIX, type_t type);
=======
    type_t applyPrefix(PREFIX, type_t type);
>>>>>>> 76928ab9

    /**
     * If this method returns true, it is allowed to access the
     * private identifiers of a process by prefixing the
     * identifier with the process name.
     *
     * This is only interesting when parsing properties. In this
     * case the method should be overridden by a sub class.
     */
    virtual bool allowProcessReferences() { return false; }
    std::map<std::string, frame_t> dynamicFrames;

public:
    explicit ExpressionBuilder(Document& doc);
    ExpressionFragments& getExpressions();

<<<<<<< HEAD
    void add_position(uint32_t position, uint32_t offset, uint32_t line, const std::string& path) override;

    void handle_error(const TypeException&) override;
    void handle_warning(const TypeException&) override;
    void type_duplicate() override;
    void type_pop() override;
    void type_bool(PREFIX) override;
    void type_int(PREFIX) override;
    void type_string(PREFIX prefix) override;
    void type_double(PREFIX) override;
    void type_bounded_int(PREFIX) override;
    void type_channel(PREFIX) override;
    void type_clock(PREFIX) override;
    void type_void() override;
    void type_scalar(PREFIX) override;
    void type_name(PREFIX, const char* name) override;
    bool is_type(const char*) override;
    void expr_true() override;
    void expr_false() override;
    void expr_double(double) override;
    void expr_string(const char* name) override;
    void expr_identifier(const char* varName) override;
    void expr_location() override;
    void expr_nat(int32_t) override;
    void expr_call_begin() override;
    void expr_call_end(uint32_t n) override;
    void expr_array() override;
    void expr_post_increment() override;
    void expr_pre_increment() override;
    void expr_post_decrement() override;
    void expr_pre_decrement() override;
    void expr_assignment(Constants::kind_t op) override;
    void expr_unary(Constants::kind_t unaryop) override;
    void expr_binary(Constants::kind_t binaryop) override;
    void expr_nary(Constants::kind_t op, uint32_t num) override;
    void expr_scenario(const char* name) override;
    expression_t exprScenario();
    void expr_ternary(Constants::kind_t ternaryop, bool firstMissing) override;
    void expr_inline_if() override;
    void expr_comma() override;
    void expr_dot(const char*) override;
    void expr_deadlock() override;
    void expr_forall_begin(const char* name) override;
    void expr_forall_end(const char* name) override;
    void expr_exists_begin(const char* name) override;
    void expr_exists_end(const char* name) override;
    void expr_sum_begin(const char* name) override;
    void expr_sum_end(const char* name) override;

    void expr_proba_qualitative(Constants::kind_t, Constants::kind_t, double) override;
    void expr_proba_quantitative(Constants::kind_t) override;
    void expr_proba_compare(Constants::kind_t, Constants::kind_t) override;
    void expr_proba_expected(const char*) override;
    void expr_builtin_function1(Constants::kind_t) override;
    void expr_builtin_function2(Constants::kind_t) override;
    void expr_builtin_function3(Constants::kind_t) override;
    void expr_min_max_exp(Constants::kind_t, PRICETYPE, Constants::kind_t) override;
    void expr_save_strategy() override;
    void expr_load_strategy() override;

    void expr_simulate(int nb_of_exprs, bool filter_prop = false, int max_accepting_runs = 0) override;
    void expr_MITL_formula() override;
    void expr_MITL_until(int, int) override;
    void expr_MITL_release(int, int) override;
    void expr_MITL_disj() override;
    void expr_MITL_conj() override;
    void expr_MITL_next() override;
    void expr_MITL_atom() override;
    void expr_MITL_diamond(int, int) override;
    void expr_MITL_box(int, int) override;

    /* Dynamic process creation */
    void expr_spawn(int params) override;
    void expr_exit() override;
    void expr_numof() override;
    void expr_forall_dynamic_begin(const char*, const char*) override;
    void expr_forall_dynamic_end(const char* name) override;
    void expr_exists_dynamic_begin(const char*, const char*) override;
    void expr_exists_dynamic_end(const char*) override;
    void expr_sum_dynamic_begin(const char*, const char*) override;
    void expr_sum_dynamic_end(const char* name) override;
    void expr_foreach_dynamic_begin(const char*, const char*) override;
    void expr_foreach_dynamic_end(const char* name) override;
    void push_dynamic_frame_of(template_t* t, std::string name);  // no override
    void pop_dynamic_frame_of(std::string name);
=======
    void addPosition(uint32_t position, uint32_t offset, uint32_t line, std::shared_ptr<std::string> path) override;

    void handleError(const TypeException&) override;
    void handleWarning(const TypeException&) override;
    void typeDuplicate() override;
    void typePop() override;
    void typeBool(PREFIX) override;
    void typeInt(PREFIX) override;
    void typeString(PREFIX prefix) override;
    void typeDouble(PREFIX) override;
    void typeBoundedInt(PREFIX) override;
    void typeChannel(PREFIX) override;
    void typeClock(PREFIX) override;
    void typeVoid() override;
    void typeScalar(PREFIX) override;
    void typeName(PREFIX, const char* name) override;
    bool isType(const char*) override;
    void exprTrue() override;
    void exprFalse() override;
    void exprDouble(double) override;
    void exprString(const char* name) override;
    void exprId(const char* varName) override;
    void exprLocation() override;
    void exprNat(int32_t) override;
    void exprCallBegin() override;
    void exprCallEnd(uint32_t n) override;
    void exprArray() override;
    void exprPostIncrement() override;
    void exprPreIncrement() override;
    void exprPostDecrement() override;
    void exprPreDecrement() override;
    void exprAssignment(Constants::kind_t op) override;
    void exprUnary(Constants::kind_t unaryop) override;
    void exprBinary(Constants::kind_t binaryop) override;
    void exprNary(Constants::kind_t op, uint32_t num) override;
    void exprScenario(const char* name) override;
    expression_t exprScenario();
    void exprTernary(Constants::kind_t ternaryop, bool firstMissing) override;
    void exprInlineIf() override;
    void exprComma() override;
    void exprDot(const char*) override;
    void exprDeadlock() override;
    void exprForAllBegin(const char* name) override;
    void exprForAllEnd(const char* name) override;
    void exprExistsBegin(const char* name) override;
    void exprExistsEnd(const char* name) override;
    void exprSumBegin(const char* name) override;
    void exprSumEnd(const char* name) override;

    void exprProbaQualitative(Constants::kind_t, Constants::kind_t, double) override;
    void exprProbaQuantitative(Constants::kind_t) override;
    void exprProbaCompare(Constants::kind_t, Constants::kind_t) override;
    void exprProbaExpected(const char*) override;
    void exprBuiltinFunction1(Constants::kind_t) override;
    void exprBuiltinFunction2(Constants::kind_t) override;
    void exprBuiltinFunction3(Constants::kind_t) override;
    void exprMinMaxExp(Constants::kind_t, PRICETYPE) override;
    void exprSaveStrategy() override;
    void exprLoadStrategy() override;

    void exprSimulate(int nb_of_exprs, bool filter_prop = false, int max_accepting_runs = 0) override;
    void exprMitlFormula() override;
    void exprMitlUntil(int, int) override;
    void exprMitlRelease(int, int) override;
    void exprMitlDisj() override;
    void exprMitlConj() override;
    void exprMitlNext() override;
    void exprMitlAtom() override;
    void exprMitlDiamond(int, int) override;
    void exprMitlBox(int, int) override;

    /* Dynamic process creation */
    void exprSpawn(int params) override;
    void exprExit() override;
    void exprNumOf() override;
    void exprForAllDynamicBegin(const char*, const char*) override;
    void exprForAllDynamicEnd(const char* name) override;
    void exprExistsDynamicBegin(const char*, const char*) override;
    void exprExistsDynamicEnd(const char*) override;
    void exprSumDynamicBegin(const char*, const char*) override;
    void exprSumDynamicEnd(const char* name) override;
    void exprForeachDynamicBegin(const char*, const char*) override;
    void exprForeachDynamicEnd(const char* name) override;
    void pushDynamicFrameOf(template_t* t, std::string name);  // no override
    void popDynamicFrameOf(std::string name);
>>>>>>> 76928ab9
};
}  // namespace UTAP

#endif<|MERGE_RESOLUTION|>--- conflicted
+++ resolved
@@ -102,35 +102,22 @@
     int32_t scalar_count;
 
     /** Push a new frame. */
-<<<<<<< HEAD
     void push_frame(frame_t);
-=======
-    void pushFrame(frame_t);
->>>>>>> 76928ab9
 
     /** Pop the topmost frame. */
     void popFrame();
 
     bool resolve(const std::string&, symbol_t&) const;
 
-<<<<<<< HEAD
     expression_t make_constant(int value) const;
     expression_t make_constant(double value) const;
-=======
-    expression_t makeConstant(int value) const;
-    expression_t makeConstant(double value) const;
->>>>>>> 76928ab9
 
     /**
      * Given a prefix and a type, this method creates a new type
      * by applying the prefix. TypeExceptions might be thrown if
      * the combination of the prefix and the type is illegal.
      */
-<<<<<<< HEAD
     type_t apply_prefix(PREFIX, type_t type);
-=======
-    type_t applyPrefix(PREFIX, type_t type);
->>>>>>> 76928ab9
 
     /**
      * If this method returns true, it is allowed to access the
@@ -147,8 +134,7 @@
     explicit ExpressionBuilder(Document& doc);
     ExpressionFragments& getExpressions();
 
-<<<<<<< HEAD
-    void add_position(uint32_t position, uint32_t offset, uint32_t line, const std::string& path) override;
+    void add_position(uint32_t position, uint32_t offset, uint32_t line, std::shared_ptr<std::string> path) override;
 
     void handle_error(const TypeException&) override;
     void handle_warning(const TypeException&) override;
@@ -204,7 +190,7 @@
     void expr_builtin_function1(Constants::kind_t) override;
     void expr_builtin_function2(Constants::kind_t) override;
     void expr_builtin_function3(Constants::kind_t) override;
-    void expr_min_max_exp(Constants::kind_t, PRICETYPE, Constants::kind_t) override;
+    void expr_optimize_exp(Constants::kind_t, PRICETYPE) override;
     void expr_save_strategy() override;
     void expr_load_strategy() override;
 
@@ -233,93 +219,6 @@
     void expr_foreach_dynamic_end(const char* name) override;
     void push_dynamic_frame_of(template_t* t, std::string name);  // no override
     void pop_dynamic_frame_of(std::string name);
-=======
-    void addPosition(uint32_t position, uint32_t offset, uint32_t line, std::shared_ptr<std::string> path) override;
-
-    void handleError(const TypeException&) override;
-    void handleWarning(const TypeException&) override;
-    void typeDuplicate() override;
-    void typePop() override;
-    void typeBool(PREFIX) override;
-    void typeInt(PREFIX) override;
-    void typeString(PREFIX prefix) override;
-    void typeDouble(PREFIX) override;
-    void typeBoundedInt(PREFIX) override;
-    void typeChannel(PREFIX) override;
-    void typeClock(PREFIX) override;
-    void typeVoid() override;
-    void typeScalar(PREFIX) override;
-    void typeName(PREFIX, const char* name) override;
-    bool isType(const char*) override;
-    void exprTrue() override;
-    void exprFalse() override;
-    void exprDouble(double) override;
-    void exprString(const char* name) override;
-    void exprId(const char* varName) override;
-    void exprLocation() override;
-    void exprNat(int32_t) override;
-    void exprCallBegin() override;
-    void exprCallEnd(uint32_t n) override;
-    void exprArray() override;
-    void exprPostIncrement() override;
-    void exprPreIncrement() override;
-    void exprPostDecrement() override;
-    void exprPreDecrement() override;
-    void exprAssignment(Constants::kind_t op) override;
-    void exprUnary(Constants::kind_t unaryop) override;
-    void exprBinary(Constants::kind_t binaryop) override;
-    void exprNary(Constants::kind_t op, uint32_t num) override;
-    void exprScenario(const char* name) override;
-    expression_t exprScenario();
-    void exprTernary(Constants::kind_t ternaryop, bool firstMissing) override;
-    void exprInlineIf() override;
-    void exprComma() override;
-    void exprDot(const char*) override;
-    void exprDeadlock() override;
-    void exprForAllBegin(const char* name) override;
-    void exprForAllEnd(const char* name) override;
-    void exprExistsBegin(const char* name) override;
-    void exprExistsEnd(const char* name) override;
-    void exprSumBegin(const char* name) override;
-    void exprSumEnd(const char* name) override;
-
-    void exprProbaQualitative(Constants::kind_t, Constants::kind_t, double) override;
-    void exprProbaQuantitative(Constants::kind_t) override;
-    void exprProbaCompare(Constants::kind_t, Constants::kind_t) override;
-    void exprProbaExpected(const char*) override;
-    void exprBuiltinFunction1(Constants::kind_t) override;
-    void exprBuiltinFunction2(Constants::kind_t) override;
-    void exprBuiltinFunction3(Constants::kind_t) override;
-    void exprMinMaxExp(Constants::kind_t, PRICETYPE) override;
-    void exprSaveStrategy() override;
-    void exprLoadStrategy() override;
-
-    void exprSimulate(int nb_of_exprs, bool filter_prop = false, int max_accepting_runs = 0) override;
-    void exprMitlFormula() override;
-    void exprMitlUntil(int, int) override;
-    void exprMitlRelease(int, int) override;
-    void exprMitlDisj() override;
-    void exprMitlConj() override;
-    void exprMitlNext() override;
-    void exprMitlAtom() override;
-    void exprMitlDiamond(int, int) override;
-    void exprMitlBox(int, int) override;
-
-    /* Dynamic process creation */
-    void exprSpawn(int params) override;
-    void exprExit() override;
-    void exprNumOf() override;
-    void exprForAllDynamicBegin(const char*, const char*) override;
-    void exprForAllDynamicEnd(const char* name) override;
-    void exprExistsDynamicBegin(const char*, const char*) override;
-    void exprExistsDynamicEnd(const char*) override;
-    void exprSumDynamicBegin(const char*, const char*) override;
-    void exprSumDynamicEnd(const char* name) override;
-    void exprForeachDynamicBegin(const char*, const char*) override;
-    void exprForeachDynamicEnd(const char* name) override;
-    void pushDynamicFrameOf(template_t* t, std::string name);  // no override
-    void popDynamicFrameOf(std::string name);
->>>>>>> 76928ab9
 };
 }  // namespace UTAP
 
