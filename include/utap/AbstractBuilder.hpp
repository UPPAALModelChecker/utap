--- conflicted
+++ resolved
@@ -37,12 +37,7 @@
     std::string error;
 
 public:
-<<<<<<< HEAD
     NotSupportedException(const std::string& fun) { error = fun + " is not supported"; }
-=======
-    NotSupportedException(const char* err) { error = err; }
-    virtual ~NotSupportedException() {}
->>>>>>> 76928ab9
     const char* what() const noexcept override { return error.c_str(); }
 };
 
@@ -54,25 +49,16 @@
 public:
     AbstractBuilder() = default;
 
-<<<<<<< HEAD
     void set_position(uint32_t, uint32_t) override;
-=======
-    void setPosition(uint32_t, uint32_t) override;
->>>>>>> 76928ab9
 
     /************************************************************
      * Query functions
      */
-<<<<<<< HEAD
     bool is_type(const char*) override;
-=======
-    bool isType(const char*) override;
->>>>>>> 76928ab9
 
     /************************************************************
      * Types
      */
-<<<<<<< HEAD
     void type_duplicate() override;
     void type_pop() override;
     void type_bool(PREFIX) override;
@@ -90,88 +76,41 @@
     void type_array_of_type(size_t) override;
     void struct_field(const char* name) override;
     void decl_typedef(const char* name) override;
-=======
-    void typeDuplicate() override;
-    void typePop() override;
-    void typeBool(PREFIX) override;
-    void typeInt(PREFIX) override;
-    void typeString(PREFIX) override;
-    void typeDouble(PREFIX) override;
-    void typeBoundedInt(PREFIX) override;
-    void typeChannel(PREFIX) override;
-    void typeClock(PREFIX) override;
-    void typeVoid() override;
-    void typeScalar(PREFIX) override;
-    void typeName(PREFIX, const char* name) override;
-    void typeStruct(PREFIX, uint32_t fields) override;
-    void typeArrayOfSize(size_t) override;
-    void typeArrayOfType(size_t) override;
-    void structField(const char* name) override;
-    void declTypeDef(const char* name) override;
->>>>>>> 76928ab9
 
     /************************************************************
      * Variable declarations
      */
-<<<<<<< HEAD
     void decl_var(const char* name, bool init) override;
     void decl_init_list(uint32_t num) override;       // n initialisers
     void decl_field_init(const char* name) override;  // 1 initialiser
-=======
-    void declVar(const char* name, bool init) override;
-    void declInitialiserList(uint32_t num) override;  // n initialisers
-    void declFieldInit(const char* name) override;    // 1 initialiser
->>>>>>> 76928ab9
 
     /********************************************************************
      * Gantt chart declaration
      */
-<<<<<<< HEAD
     void gantt_decl_begin(const char* name) override;
     void gantt_decl_select(const char* id) override;
     void gantt_decl_end() override;
     void gantt_entry_begin() override;
     void gantt_entry_select(const char* id) override;
     void gantt_entry_end() override;
-=======
-    void ganttDeclStart(const char* name) override;
-    void ganttDeclSelect(const char* id) override;
-    void ganttDeclEnd() override;
-    void ganttEntryStart() override;
-    void ganttEntrySelect(const char* id) override;
-    void ganttEntryEnd() override;
->>>>>>> 76928ab9
 
     /************************************************************
      * Progress measure declarations
      */
-<<<<<<< HEAD
     void decl_progress(bool) override;
-=======
-    void declProgress(bool) override;
->>>>>>> 76928ab9
 
     /************************************************************
      * Function declarations
      */
-<<<<<<< HEAD
     void decl_parameter(const char* name, bool) override;
     void decl_func_begin(const char* name) override;  // n paramaters
     void decl_func_end() override;                    // 1 block
     void dynamic_load_lib(const char* name) override;
     void decl_external_func(const char* name, const char* alias) override;
-=======
-    void declParameter(const char* name, bool) override;
-    void declFuncBegin(const char* name) override;  // n paramaters
-    void declFuncEnd() override;                    // 1 block
-    void dynamicLoadLib(const char* name) override;
-    void declExternalFunc(const char* name, const char* alias) override;
->>>>>>> 76928ab9
 
     /************************************************************
      * Process declarations
      */
-<<<<<<< HEAD
     void proc_begin(const char* name, const bool isTA = true, const std::string& type = "",
                     const std::string& mode = "") override;
     void proc_end() override;                                                      // 1 ProcBody
@@ -203,43 +142,10 @@
     void proc_LSC_update(const char* anchor, const int loc, const bool pch) override;
     void proc_LSC_update() override;  // Label
     void prechart_set(const bool pch) override;
-=======
-    void procBegin(const char* name, const bool isTA = true, const std::string& type = "",
-                   const std::string& mode = "") override;
-    void procEnd() override;                                                   // 1 ProcBody
-    void procState(const char* name, bool hasInvariant, bool hasER) override;  // 1 expr
-    void procStateCommit(const char* name) override;                           // mark previously decl. state
-    void procStateUrgent(const char* name) override;                           // mark previously decl. state
-    void procStateInit(const char* name) override;                             // mark previously decl. state
-    void procBranchpoint(const char* name) override;
-    void procEdgeBegin(const char* from, const char* to, const bool control, const char* actname) override;
-    void procEdgeEnd(const char* from, const char* to) override;
-    // 1 epxr,1sync,1expr
-    void procSelect(const char* id) override;
-    void procGuard() override;
-    void procSync(Constants::synchronisation_t type) override;  // 1 expr
-    void procUpdate() override;
-    void procProb() override;
-    /************************************************************
-     * Process declarations for LSC
-     */
-    void procInstanceLine() override;
-    void instanceName(const char* name, bool templ = true) override;
-    void instanceNameBegin(const char* name) override;
-    void instanceNameEnd(const char* name, size_t arguments) override;
-    void procMessage(const char* from, const char* to, const int loc, const bool pch) override;
-    void procMessage(Constants::synchronisation_t type) override;  // 1 expr
-    void procCondition(const std::vector<std::string>& anchors, const int loc, const bool pch, const bool hot) override;
-    void procCondition() override;  // Label
-    void procLscUpdate(const char* anchor, const int loc, const bool pch) override;
-    void procLscUpdate() override;  // Label
-    void hasPrechart(const bool pch) override;
->>>>>>> 76928ab9
 
     /************************************************************
      * Statements
      */
-<<<<<<< HEAD
     void block_begin() override;
     void block_end() override;
     void empty_statement() override;
@@ -266,39 +172,10 @@
     void expr_statement() override;        // 1 expr
     void return_statement(bool) override;  // 1 expr if argument is true
     void assert_statement() override;
-=======
-    void blockBegin() override;
-    void blockEnd() override;
-    void emptyStatement() override;
-    void forBegin() override;                        // 3 expr
-    void forEnd() override;                          // 1 stat
-    void iterationBegin(const char* name) override;  // 1 id, 1 type
-    void iterationEnd(const char* name) override;    // 1 stat
-    void whileBegin() override;
-    void whileEnd() override;  // 1 expr, 1 stat
-    void doWhileBegin() override;
-    void doWhileEnd() override;  // 1 stat, 1 expr
-    void ifBegin() override;
-    void ifCondition() override;  // 1 expr
-    void ifThen() override;       // 1 statement
-    void ifEnd(bool) override;    // 1 expr, 1 or 2 statements
-    void breakStatement() override;
-    void continueStatement() override;
-    void switchBegin() override;
-    void switchEnd() override;  // 1 expr, 1+ case/default
-    void caseBegin() override;
-    void caseEnd() override;  // 1 expr, 0+ stat
-    void defaultBegin() override;
-    void defaultEnd() override;           // 0+ statements
-    void exprStatement() override;        // 1 expr
-    void returnStatement(bool) override;  // 1 expr if argument is true
-    void assertStatement() override;
->>>>>>> 76928ab9
 
     /************************************************************
      * Expressions
      */
-<<<<<<< HEAD
     void expr_true() override;
     void expr_false() override;
     void expr_double(double) override;
@@ -338,7 +215,7 @@
     void expr_builtin_function1(Constants::kind_t) override;
     void expr_builtin_function2(Constants::kind_t) override;
     void expr_builtin_function3(Constants::kind_t) override;
-    void expr_min_max_exp(Constants::kind_t, PRICETYPE, Constants::kind_t) override;
+    void expr_optimize_exp(Constants::kind_t, PRICETYPE) override;
     void expr_load_strategy() override;
     void expr_save_strategy() override;
 
@@ -351,65 +228,10 @@
     void expr_MITL_next() override;
     void expr_MITL_atom() override;
     void expr_optimize(int, int, int, int) override;
-=======
-    void exprTrue() override;
-    void exprFalse() override;
-    void exprDouble(double) override;
-    void exprString(const char*) override;
-    void exprLocation() override;
-    void exprId(const char* varName) override;
-    void exprNat(int32_t) override;  // natural number
-    void exprCallBegin() override;
-    void exprCallEnd(uint32_t n) override;                 // n exprs as arguments
-    void exprArray() override;                             // 2 expr
-    void exprPostIncrement() override;                     // 1 expr
-    void exprPreIncrement() override;                      // 1 expr
-    void exprPostDecrement() override;                     // 1 expr
-    void exprPreDecrement() override;                      // 1 expr
-    void exprAssignment(Constants::kind_t op) override;    // 2 expr
-    void exprUnary(Constants::kind_t unaryop) override;    // 1 expr
-    void exprBinary(Constants::kind_t binaryop) override;  // 2 expr
-    void exprNary(Constants::kind_t, uint32_t num) override;
-    void exprScenario(const char* name) override;
-    void exprTernary(Constants::kind_t ternaryop, bool firstMissing) override;  // 3 expr
-    void exprInlineIf() override;                                               // 3 expr
-    void exprComma() override;                                                  // 2 expr
-    void exprDot(const char*) override;                                         // 1 expr
-    void exprDeadlock() override;
-    void exprForAllBegin(const char* name) override;
-    void exprForAllEnd(const char* name) override;
-    void exprExistsBegin(const char* name) override;
-    void exprExistsEnd(const char* name) override;
-    void exprSumBegin(const char* name) override;
-    void exprSumEnd(const char* name) override;
-
-    void exprProbaQualitative(Constants::kind_t, Constants::kind_t, double) override;
-    void exprProbaQuantitative(Constants::kind_t) override;
-    void exprProbaCompare(Constants::kind_t, Constants::kind_t) override;
-    void exprProbaExpected(const char* identifier) override;
-    void exprSimulate(int no_of_exprs, bool = false, int = 0) override;
-    void exprBuiltinFunction1(Constants::kind_t) override;
-    void exprBuiltinFunction2(Constants::kind_t) override;
-    void exprBuiltinFunction3(Constants::kind_t) override;
-    void exprMinMaxExp(Constants::kind_t, PRICETYPE) override;
-    void exprLoadStrategy() override;
-    void exprSaveStrategy() override;
-
-    // MITL
-    void exprMitlFormula() override;
-    void exprMitlUntil(int, int) override;
-    void exprMitlRelease(int, int) override;
-    void exprMitlDisj() override;
-    void exprMitlConj() override;
-    void exprMitlNext() override;
-    void exprMitlAtom() override;
-    void exprOptimize(int, int, int, int) override;
->>>>>>> 76928ab9
 
     /************************************************************
      * System declaration
      */
-<<<<<<< HEAD
     void instantiation_begin(const char*, size_t, const char*) override;
     void instantiation_end(const char*, size_t, const char*, size_t) override;
     void process(const char*) override;
@@ -417,47 +239,26 @@
     void done() override;
 
     void handle_expect(const char* text) override;
-=======
-    void instantiationBegin(const char*, size_t, const char*) override;
-    void instantiationEnd(const char*, size_t, const char*, size_t) override;
-    void process(const char*) override;
-    void processListEnd() override;
-    void done() override;
-
-    void handleExpect(const char* text) override;
->>>>>>> 76928ab9
 
     /************************************************************
      * Properties
      */
     void property() override;
-<<<<<<< HEAD
     void scenario(const char*) override;              // LSC
     void parse(const char*) override;                 // LSC
     void strategy_declaration(const char*) override;  // tiga-smc
-=======
-    void scenario(const char*) override;             // LSC
-    void parse(const char*) override;                // LSC
-    void strategyDeclaration(const char*) override;  // tiga-smc
->>>>>>> 76928ab9
     void subjection(const char*) override;
     void imitation(const char*) override;
 
     /********************************************************************
      * Guiding
      */
-<<<<<<< HEAD
     void before_update() override;
     void after_update() override;
-=======
-    void beforeUpdate() override;
-    void afterUpdate() override;
->>>>>>> 76928ab9
 
     /********************************************************************
      * Priority
      */
-<<<<<<< HEAD
     void chan_priority_begin() override;
     void chan_priority_add(char separator) override;
     void chan_priority_default() override;
@@ -496,46 +297,6 @@
     void query_results_begin() override;
     void query_results_end() override;
     void query_end() override;
-=======
-    void beginChanPriority() override;
-    void addChanPriority(char separator) override;
-    void defaultChanPriority() override;
-    void incProcPriority() override;
-    void procPriority(const std::string&) override;
-
-    void declDynamicTemplate(const std::string& name) override;
-    void exprSpawn(int) override;
-    void exprExit() override;
-    void exprNumOf() override;
-
-    void exprForAllDynamicBegin(const char*, const char*) override;
-    void exprForAllDynamicEnd(const char* name) override;
-    void exprExistsDynamicBegin(const char*, const char*) override;
-    void exprExistsDynamicEnd(const char* name) override;
-    void exprSumDynamicBegin(const char*, const char*) override;
-    void exprSumDynamicEnd(const char*) override;
-    void exprForeachDynamicBegin(const char*, const char*) override;
-    void exprForeachDynamicEnd(const char* name) override;
-    void exprDynamicProcessExpr(const char*) override;
-    void exprMITLForAllDynamicBegin(const char*, const char*) override;
-    void exprMITLForAllDynamicEnd(const char* name) override;
-    void exprMITLExistsDynamicBegin(const char*, const char*) override;
-    void exprMITLExistsDynamicEnd(const char* name) override;
-
-    /** Verification queries */
-    void modelOption(const char* key, const char* value) override;
-    void queryBegin() override;
-    void queryFormula(const char* formula, const char* location) override;
-    void queryComment(const char* comment) override;
-    void queryOptions(const char* options, const char*) override;
-    void expectationBegin() override;
-    void expectationEnd() override;
-    void expectationValue(const char* res, const char* type, const char* value) override;
-    void expectResource(const char* type, const char* value, const char* unit) override;
-    void queryResultsBegin() override;
-    void queryResultsEnd() override;
-    void queryEnd() override;
->>>>>>> 76928ab9
 };
 }  // namespace UTAP
 #endif