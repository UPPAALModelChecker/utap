find_package(LibXml2 2.9.14 QUIET) # minimum version
#find_package(LibXml2 2.10.3 QUIET)

if(LibXml2_FOUND)
    message(STATUS "Found LibXml2 preinstalled: ${LIBXML2_INCLUDE_DIRS}")
else(LibXml2_FOUND)
    if (FIND_FATAL)
<<<<<<< HEAD
        message(FATAL_ERROR "Failed to find LibXml2.")
    else (FIND_FATAL)
        message(STATUS "Failed to find LibXml2, going to make it from scratch.")
    endif (FIND_FATAL)
=======
        message(FATAL_ERROR "Could not find LibXml2 in ${CMAKE_PREFIX_PATH}")
    endif (FIND_FATAL)
    message(STATUS "Failed to find LibXml2, going to make it from scratch.")
>>>>>>> f9e3dd30
    include(FetchContent)
    set(LIBXML2_SHARED_LIBS OFF CACHE BOOL "LibXml2 shared libraries")
    set(LIBXML2_WITH_FTP OFF CACHE BOOL "LibXml2 FTP support")
    set(LIBXML2_WITH_HTTP OFF CACHE BOOL "LibXml2 HTTP support")
    set(LIBXML2_WITH_ICONV OFF CACHE BOOL "LibXml2 ICONV")
    set(LIBXML2_WITH_ICU OFF CACHE BOOL "LibXml2 ICU")
    set(LIBXML2_WITH_LZMA OFF CACHE BOOL "LibXml2 LZMA")
    set(LIBXML2_WITH_PYTHON OFF CACHE BOOL "LibXml2 Python")
    set(LIBXML2_WITH_ZLIB OFF CACHE BOOL "LibXml2 libz")
    seT(LIBXML2_WITH_THREADS OFF CACHE BOOL "LibXml2 multithread support")
    set(LIBXML2_WITH_TESTS OFF CACHE BOOL "LibXml2 Tests")
    FetchContent_Declare(LibXml2
      GIT_REPOSITORY https://github.com/GNOME/libxml2.git # mirror
      #GIT_REPOSITORY https://gitlab.gnome.org/GNOME/libxml2 # often down
      GIT_TAG v2.11.5
      #URL https://download.gnome.org/sources/libxml2/2.11/libxml2-2.11.5.tar.xz
      #URL_HASH SHA256=3727b078c360ec69fa869de14bd6f75d7ee8d36987b071e6928d4720a28df3a6
      GIT_SHALLOW ON
      GIT_PROGRESS ON
      UPDATE_DISCONNECTED ON
      USES_TERMINAL_DOWNLOAD ON
      USES_TERMINAL_CONFIGURE ON
      USES_TERMINAL_BUILD ON
      USES_TERMINAL_INSTALL ON
      FIND_PACKAGE_ARGS NAMES LibXml2
    )
    FetchContent_MakeAvailable(LibXml2)
    message(STATUS "Got LibXml2.")
endif(LibXml2_FOUND)<|MERGE_RESOLUTION|>--- conflicted
+++ resolved
@@ -5,16 +5,10 @@
     message(STATUS "Found LibXml2 preinstalled: ${LIBXML2_INCLUDE_DIRS}")
 else(LibXml2_FOUND)
     if (FIND_FATAL)
-<<<<<<< HEAD
         message(FATAL_ERROR "Failed to find LibXml2.")
     else (FIND_FATAL)
-        message(STATUS "Failed to find LibXml2, going to make it from scratch.")
+        message(STATUS "Failed to find LibXml2, going to fetch it.")
     endif (FIND_FATAL)
-=======
-        message(FATAL_ERROR "Could not find LibXml2 in ${CMAKE_PREFIX_PATH}")
-    endif (FIND_FATAL)
-    message(STATUS "Failed to find LibXml2, going to make it from scratch.")
->>>>>>> f9e3dd30
     include(FetchContent)
     set(LIBXML2_SHARED_LIBS OFF CACHE BOOL "LibXml2 shared libraries")
     set(LIBXML2_WITH_FTP OFF CACHE BOOL "LibXml2 FTP support")
