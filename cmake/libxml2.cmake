find_package(LibXml2 2.9.14 QUIET) # minimum version
#find_package(LibXml2 2.10.3 QUIET)

if(LibXml2_FOUND)
    message(STATUS "Found LibXml2 preinstalled: ${LIBXML2_INCLUDE_DIRS}")
else(LibXml2_FOUND)
    message(STATUS "Failed to find LibXml2, going to make it from scratch.")
    include(FetchContent)
    set(LIBXML2_SHARED_LIBS OFF CACHE BOOL "LibXml2 shared libraries")
    set(LIBXML2_WITH_FTP OFF CACHE BOOL "LibXml2 FTP support")
    set(LIBXML2_WITH_HTTP OFF CACHE BOOL "LibXml2 HTTP support")
    set(LIBXML2_WITH_ICONV OFF CACHE BOOL "LibXml2 ICONV")
    set(LIBXML2_WITH_ICU OFF CACHE BOOL "LibXml2 ICU")
    set(LIBXML2_WITH_LZMA OFF CACHE BOOL "LibXml2 LZMA")
    set(LIBXML2_WITH_PYTHON OFF CACHE BOOL "LibXml2 Python")
    set(LIBXML2_WITH_ZLIB OFF CACHE BOOL "LibXml2 libz")
    seT(LIBXML2_WITH_THREADS OFF CACHE BOOL "LibXml2 multithread support")
    set(LIBXML2_WITH_TESTS OFF CACHE BOOL "LibXml2 Tests")
    FetchContent_Declare(LibXml2
<<<<<<< HEAD
      URL https://download.gnome.org/sources/libxml2/2.11/libxml2-2.11.5.tar.xz
      URL_HASH SHA256=3727b078c360ec69fa869de14bd6f75d7ee8d36987b071e6928d4720a28df3a6
      #GIT_REPOSITORY https://gitlab.gnome.org/GNOME/libxml2 # often down
      #GIT_REPOSITORY https://github.com/GNOME/libxml2.git # mirror
      #GIT_TAG v2.11.5
      GIT_SHALLOW ON
      GIT_PROGRESS ON
      UPDATE_DISCONNECTED ON
      DOWNLOAD_EXTRACT_TIMESTAMP ON
=======
      GIT_REPOSITORY https://github.com/GNOME/libxml2.git # mirror
      #GIT_REPOSITORY https://gitlab.gnome.org/GNOME/libxml2 # often down
      GIT_TAG v2.11.5
      #URL https://download.gnome.org/sources/libxml2/2.11/libxml2-2.11.5.tar.xz
      #URL_HASH SHA256=3727b078c360ec69fa869de14bd6f75d7ee8d36987b071e6928d4720a28df3a6
      GIT_SHALLOW ON
      GIT_PROGRESS ON
      UPDATE_DISCONNECTED ON
>>>>>>> 1e5c600d
      USES_TERMINAL_DOWNLOAD ON
      USES_TERMINAL_CONFIGURE ON
      USES_TERMINAL_BUILD ON
      USES_TERMINAL_INSTALL ON
      FIND_PACKAGE_ARGS NAMES LibXml2
    )
    FetchContent_MakeAvailable(LibXml2)
    message(STATUS "Got LibXml2.")
endif(LibXml2_FOUND)<|MERGE_RESOLUTION|>--- conflicted
+++ resolved
@@ -17,17 +17,6 @@
     seT(LIBXML2_WITH_THREADS OFF CACHE BOOL "LibXml2 multithread support")
     set(LIBXML2_WITH_TESTS OFF CACHE BOOL "LibXml2 Tests")
     FetchContent_Declare(LibXml2
-<<<<<<< HEAD
-      URL https://download.gnome.org/sources/libxml2/2.11/libxml2-2.11.5.tar.xz
-      URL_HASH SHA256=3727b078c360ec69fa869de14bd6f75d7ee8d36987b071e6928d4720a28df3a6
-      #GIT_REPOSITORY https://gitlab.gnome.org/GNOME/libxml2 # often down
-      #GIT_REPOSITORY https://github.com/GNOME/libxml2.git # mirror
-      #GIT_TAG v2.11.5
-      GIT_SHALLOW ON
-      GIT_PROGRESS ON
-      UPDATE_DISCONNECTED ON
-      DOWNLOAD_EXTRACT_TIMESTAMP ON
-=======
       GIT_REPOSITORY https://github.com/GNOME/libxml2.git # mirror
       #GIT_REPOSITORY https://gitlab.gnome.org/GNOME/libxml2 # often down
       GIT_TAG v2.11.5
@@ -36,7 +25,6 @@
       GIT_SHALLOW ON
       GIT_PROGRESS ON
       UPDATE_DISCONNECTED ON
->>>>>>> 1e5c600d
       USES_TERMINAL_DOWNLOAD ON
       USES_TERMINAL_CONFIGURE ON
       USES_TERMINAL_BUILD ON
