// -*- mode: C++; c-file-style: "stroustrup"; c-basic-offset: 4; indent-tabs-mode: nil; -*-
///////////////////////////////////////////////////////////////////////////////
//
// This file is a part of UPPAAL.
// Copyright (c) 2021-2022, Aalborg University.
// All right reserved.
//
///////////////////////////////////////////////////////////////////////////////

/**
 * File:   test_parser.cpp
 * Author: Rasmus R. Kjær
 *
 * Created on 20 August 2021, 09:47
 */

#include "document_fixture.h"

#include "utap/StatementBuilder.hpp"
#include "utap/typechecker.h"
#include "utap/utap.h"

#include <doctest/doctest.h>

TEST_CASE("Double Serialization Test")
{
    auto doc = read_document("if_statement.xml");
    REQUIRE(doc);
    const auto& errors = doc->get_errors();
    CHECK(errors.size() == 0);
    const auto& warnings = doc->get_warnings();
    CHECK(warnings.size() == 0);
}

TEST_CASE("Power expressions")
{
    auto doc = read_document("powers.xml");
    REQUIRE(doc);
    const auto& errors = doc->get_errors();
    CHECK(errors.size() == 0);
    const auto& warnings = doc->get_warnings();
    CHECK(warnings.size() == 0);
}

struct Contains
{
    std::string_view text;
};

bool operator==(std::string_view text, const Contains& sub) { return text.find(sub.text) != std::string_view::npos; }
bool operator!=(std::string_view text, const Contains& sub) { return !(text == sub); }
std::ostream& operator<<(std::ostream& os, const Contains& sub) { return os << sub.text; }

TEST_CASE("External functions")
{
    using namespace UTAP;
    auto doc = read_document("external_fn.xml");
    REQUIRE(doc);
<<<<<<< HEAD
    const auto& errs = doc->get_errors();
    const auto& warns = doc->get_warnings();
    REQUIRE(errs.size() == 3);  // "libbad" not found (x2), "absent" undefined.
=======
    auto& errs = doc->get_errors();
    REQUIRE(errs.size() == 3);
    if constexpr (is(OS::Linux)) {
        CHECK(errs[0].msg == Contains{"libbad.so: cannot open shared object file: No such file or directory"});
        CHECK(errs[0].msg == Contains{"libbad.so: cannot open shared object file: No such file or directory"});
        CHECK(errs[2].msg == Contains{"undefined symbol: absent"});
    } else if constexpr (is(OS::Windows)) {
        CHECK(errs[0].msg == Contains{"Failed to open dynamic library libbad.dll: error 126: Module not found."});
        CHECK(errs[0].msg == Contains{"Failed to open dynamic library libbad.dll: error 126: Module not found."});
        CHECK(errs[2].msg == Contains{"Failed to find symbol: error 127: Procedure not found."});
    } else if constexpr (is(OS::macOS)) {
        CHECK(errs[0].msg == Contains{"libbad.dylib: cannot open shared object file: No such file or directory"});
        CHECK(errs[0].msg == Contains{"libbad.dylib: cannot open shared object file: No such file or directory"});
        CHECK(errs[2].msg == Contains{"undefined symbol: absent"});
    } else {
        REQUIRE_MESSAGE(false, "OS is not supported");
    }
    auto& warns = doc->get_warnings();
    CHECK(warns.size() == 0);
    // TypeChecker is not run when errors are present, so we do it on our own:
    auto checker = UTAP::TypeChecker{*doc};
    doc->accept(checker);
    REQUIRE(errs.size() == 3);  // no new errors
>>>>>>> 1e5c600d
    CHECK(warns.size() == 0);
}

TEST_CASE("Error location")
{
    auto doc = read_document("smc_non-deterministic_input2.xml");
    REQUIRE(doc);
    const auto& errs = doc->get_errors();
    const auto& warns = doc->get_warnings();
    REQUIRE(errs.size() == 0);
    CHECK(warns.size() == 0);
    const auto& templates = doc->get_templates();
    REQUIRE(templates.size() > 0);
    const auto& edges = templates.front().edges;
    REQUIRE(edges.size() > 0);
    const auto& pos = edges.front().sync.get_position();
    doc->add_error(pos, "Non-deterministic input", "c?");
    REQUIRE(errs.size() == 1);
    const auto& error = errs.front();
    REQUIRE(error.start.path != nullptr);
    CHECK(*error.start.path == "/nta/template[1]/transition[1]/label[1]");
}

TEST_CASE("SMC bounds in queries")
{
    auto doc = std::make_unique<UTAP::Document>();
    auto builder = std::make_unique<QueryBuilder>(*doc);
    SUBCASE("Probability estimation query with 7 runs")
    {
        auto res = parseProperty("Pr[<=1;7](<> true)", builder.get());
        REQUIRE(res == 0);
        auto expr = builder->getQuery();
        REQUIRE(expr.get_size() == 5);
        CHECK(expr.get(0).get_value() == 7);  // number of runs
    }
    SUBCASE("Probability estimation query without runs")
    {
        auto res = parseProperty("Pr[<=1](<> true)", builder.get());
        REQUIRE(res == 0);
        auto expr = builder->getQuery();
        REQUIRE(expr.get_size() == 5);
        CHECK(expr.get(0).get_value() == -1);  // number of runs
    }
    SUBCASE("Value estimation query with 7 runs")
    {
        auto res = parseProperty("E[<=1;7](max: 1)", builder.get());
        REQUIRE(res == 0);
        auto expr = builder->getQuery();
        REQUIRE(expr.get_size() == 5);
        CHECK(expr.get(0).get_value() == 7);  // number of runs
    }
    SUBCASE("Value estimation query without runs")
    {
        auto res = parseProperty("E[<=1](max: 1)", builder.get());
        REQUIRE(res == 0);
        auto expr = builder->getQuery();
        REQUIRE(expr.get_size() == 5);
        CHECK(expr.get(0).get_value() == -1);  // number of runs
    }
}

TEST_CASE("Parsing implicit goals for learning queries")
{
    using UTAP::Constants::kind_t;
    auto doc = read_document("simpleSystem.xml");
    auto builder = std::make_unique<QueryBuilder>(*doc);

    SUBCASE("Implicit time goal time priced")
    {
        auto res = parseProperty("minPr[<=20]", builder.get());
        CHECK(res == -1);
    }

    SUBCASE("Implicit step goal time priced")
    {
        REQUIRE(doc->get_errors().size() == 0);
        auto res = parseProperty("minE(c)[#<=20]", builder.get());
        CHECK(res == -1);
    }

    SUBCASE("Implicit constraint goal expr priced")
    {
        auto res = parseProperty("minE(c)[c<=25]", builder.get());
        CHECK(res == -1);
    }

    SUBCASE("Implicit time goal expr priced")
    {
        auto res = parseProperty("minE(c)[<=20]", builder.get());
        CHECK(res == -1);
    }

    SUBCASE("Implicit step goal expr priced")
    {
        auto res = parseProperty("minE(c)[#<=20]", builder.get());
        CHECK(res == -1);
    }

    SUBCASE("Explicit goal expr priced")
    {
        REQUIRE(doc->get_errors().size() == 0);
        auto res = parseProperty("minE(c)[<=20] :<> true", builder.get());
        REQUIRE(res == 0);
        builder->typecheck();
        REQUIRE(doc->get_errors().size() == 0);
    }

    SUBCASE("Explicit constraint goal expr priced")
    {
        REQUIRE(doc->get_errors().size() == 0);
        auto res = parseProperty("minE(c)[<=20] :<> c>=5", builder.get());
        REQUIRE(res == 0);
        builder->typecheck();
        REQUIRE(doc->get_errors().size() == 0);
    }
}

TEST_CASE("Function body is recovered after syntax error")
{
    auto f = document_fixture{};
    f.add_global_decl("void f(){ int x = }");

    auto doc = f.parse();
    CHECK(doc->get_globals().functions.size() == 1);
    CHECK(doc->get_globals().functions.back().body != nullptr);
}

TEST_CASE("Multiple functions despite early failure variable decl")
{
    auto f = document_fixture{};
    f.add_global_decl("void failing(){ int x = } void working(){ int x = 5;}");

    auto doc = f.parse();
    CHECK(doc->get_globals().functions.size() == 2);
    for (const UTAP::function_t& func : doc->get_globals().functions)
        CHECK(func.body != nullptr);
}

TEST_CASE("Multiple functions despite early failure type def")
{
    auto f = document_fixture{};
    f.add_global_decl("void failing(){ typedef int } void working(){ typedef int x;}");

    auto doc = f.parse();
    CHECK(doc->get_globals().functions.size() == 2);
    for (const UTAP::function_t& func : doc->get_globals().functions)
        CHECK(func.body != nullptr);
}

TEST_CASE("variable declaration failure shoulnt shadow declarations")
{
    auto f = document_fixture{};
    f.add_global_decl("int x = 0;int asdf\nint z = 0;");

    auto doc = f.parse();
    UTAP::symbol_t sym;
    CHECK(doc->get_globals().frame.resolve("x", sym));
    CHECK(doc->get_globals().frame.resolve("z", sym));
}

TEST_CASE("variable declaration failure shoulnt shadow declarations")
{
    auto f = document_fixture{};
    f.add_global_decl("typedef int x;\ntypedef int y\ntypedef int z;");

    auto doc = f.parse();
    UTAP::symbol_t sym;
    CHECK(doc->get_globals().frame.resolve("x", sym));
    CHECK(doc->get_globals().frame.resolve("z", sym));
}

TEST_CASE("variable declaration failure shoulnt shadow function")
{
    auto f = document_fixture{};
    f.add_global_decl("typedef int y\nvoid func(){}");

    auto doc = f.parse();
    CHECK(doc->get_globals().functions.size() == 1);
}

TEST_CASE("Missing closing curlybrace for function")
{
    auto f = document_fixture{};
    f.add_global_decl("void func(){ ");

    auto doc = f.parse();
    CHECK(doc->get_globals().functions.size() == 1);
    CHECK(doc->get_errors().size() > 0);
}

TEST_CASE("Missing closing curlybrace shouldnt shadow function")
{
    auto f = document_fixture{};
    f.add_global_decl("void func() {} void func2(){ ");

    auto doc = f.parse();
    CHECK(doc->get_globals().functions.size() == 2);
    CHECK(doc->get_errors().size() > 0);
}

TEST_CASE("Test leads to token is parsed correctly")
{
    auto f = document_fixture{}.add_default_process().build_query_fixture();
    CHECK_NOTHROW(f.parse_query("true --> true"));
}

TEST_CASE("Sim region cleanup causes memory errors (run with ASAN)")
{
    auto doc = read_document("lsc_example.xml");
    REQUIRE(doc);
    const auto& errors = doc->get_errors();
    CHECK(errors.size() == 0);

    auto& templ = doc->get_templates().back();
    auto sims = templ.get_simregions();
    CHECK(sims.size() == 3);
}

TEST_CASE("Struct int,int initialization")
{
    auto doc =
        document_fixture{}.add_default_process().add_global_decl("const struct { int x; int y; } s = {1, 1};").parse();
    REQUIRE(doc);
    const auto& errors = doc->get_errors();
    CHECK(errors.size() == 0);
    CHECK(doc->get_warnings().size() == 0);
}

TEST_CASE("Struct int,double initialization")
{
    auto doc = document_fixture{}
                   .add_default_process()
                   .add_global_decl("const struct { int x; double y; } s = {1, 1.0};")
                   .parse();
    REQUIRE(doc);
    const auto& errors = doc->get_errors();
    CHECK(errors.size() == 0);
    CHECK(doc->get_warnings().size() == 0);
}

TEST_CASE("Struct double,double initialization")
{
    auto doc = document_fixture{}
                   .add_default_process()
                   .add_global_decl("const struct { double x; double y; } s = {1.0, 1};")
                   .parse();
    REQUIRE(doc);
    const auto& errors = doc->get_errors();
    CHECK(errors.size() == 0);
    CHECK(doc->get_warnings().size() == 0);
}

TEST_CASE("Nested struct int,double initialization")
{
    auto doc =
        document_fixture{}
            .add_default_process()
            .add_global_decl("typedef struct { int x; double y; } S; struct { S s1; S s2; } s = {{5,5.5},{2,2.25}};")
            .parse();
    REQUIRE(doc);
    const auto& errors = doc->get_errors();
    CHECK(errors.size() == 0);
    CHECK(doc->get_warnings().size() == 0);
}

TEST_CASE("Meta struct")
{
    auto doc = document_fixture{}
                   .add_default_process()
                   .add_global_decl("meta struct { int x; double y; } s = {1, 1.0};")
                   .parse();
    REQUIRE(doc);
    const auto& errors = doc->get_errors();
    CHECK(errors.size() == 0);
    CHECK(doc->get_warnings().size() == 0);
}

TEST_CASE("Struct meta field")
{
    auto doc = document_fixture{}
                   .add_default_process()
                   .add_global_decl("meta struct { int x; meta double y; } s = {1, 1.0};")
                   .parse();
    REQUIRE(doc);
    const auto& errors = doc->get_errors();
    CHECK(errors.size() == 0);
    CHECK(doc->get_warnings().size() == 0);
}

TEST_CASE("Initializing doubles in struct with ints")
{
    auto doc = document_fixture{}
                   .add_default_process()
                   .add_global_decl("meta struct { double x; meta double y; } s = {1, 1};")
                   .parse();
    REQUIRE(doc);
    const auto& errors = doc->get_errors();
    CHECK(errors.size() == 0);
    CHECK(doc->get_warnings().size() == 0);
}

TEST_CASE("Initializing ints with double value")
{
    auto doc =
        document_fixture{}.add_default_process().add_global_decl("struct { int x; int y; } s = {1.1, 1.2};").parse();
    REQUIRE(doc);
    const auto& errors = doc->get_errors();
    CHECK(errors.size() == 2);
    CHECK(doc->get_warnings().size() == 0);
}

TEST_CASE("Meta field in non meta struct")
{
    auto doc = document_fixture{}
                   .add_default_process()
                   .add_global_decl("struct { int x; meta double y; } s = {1, 1.0};")
                   .parse();
    REQUIRE(doc);
    const auto& errors = doc->get_errors();
    CHECK(errors.size() == 0);
    CHECK(doc->get_warnings().size() == 0);
}

TEST_CASE("Meta field in non meta struct")
{
    auto doc = document_fixture{}
                   .add_default_process()
                   .add_global_decl("struct { int x; meta double y; } s = {1, 1.0};")
                   .parse();
    REQUIRE(doc);
    const auto& errors = doc->get_errors();
    CHECK(errors.size() == 0);
    CHECK(doc->get_warnings().size() == 0);
}

TEST_CASE("Nested structs")
{
    auto doc = document_fixture{}
                   .add_default_process()
                   .add_global_decl("struct { int x; struct { int y; double d;} data; } s = {1, {5, 5.0}};")
                   .parse();
    REQUIRE(doc);
    const auto& errors = doc->get_errors();
    CHECK(errors.size() == 0);
    CHECK(doc->get_warnings().size() == 0);
}

TEST_CASE("Structs with arrays")
{
    auto doc = document_fixture{}
                   .add_default_process()
                   .add_global_decl("struct { int x[2]; double y[2]; } s = {{1,1}, {5.0, 5.0}};")
                   .parse();
    REQUIRE(doc);
    const auto& errors = doc->get_errors();
    CHECK(errors.size() == 0);
    CHECK(doc->get_warnings().size() == 0);
}

TEST_CASE("Array of structs")
{
    auto doc = document_fixture{}
                   .add_default_process()
                   .add_global_decl("struct { int x; double y;} s[2] = {{1,5.0}, {1,2.5}};")
                   .parse();
    REQUIRE(doc);
    const auto& errors = doc->get_errors();
    CHECK_MESSAGE(errors.size() == 0, errors.at(0).msg);
    CHECK(doc->get_warnings().size() == 0);
}

TEST_CASE("Pre increment precedence bug")
{
    auto doc = document_fixture{}
                   .add_global_decl("int i[2];")
                   .add_global_decl("void f(){ ++i[0]; }")
                   .add_default_process()
                   .parse();

    CHECK_MESSAGE(doc->get_errors().size() == 0, doc->get_errors().at(0).msg);
}

TEST_CASE("Post increment precedence bug")
{
    auto doc = document_fixture{}
                   .add_global_decl("int i[2];")
                   .add_global_decl("void f(){ i[0]++; }")
                   .add_default_process()
                   .parse();

    CHECK_MESSAGE(doc->get_errors().size() == 0, doc->get_errors().at(0).msg);
}

TEST_CASE("Double post increment precedence")
{
    auto doc = document_fixture{}
                   .add_global_decl("int i = 0;")
                   .add_global_decl("void f(){ i++++; }")
                   .add_default_process()
                   .parse();

    CHECK(doc->get_errors().size() == 1);
}

TEST_CASE("pre post increment precedence")
{
    auto doc = document_fixture{}
                   .add_global_decl("int i = 0;")
                   .add_global_decl("void f(){ ++i++; }")
                   .add_default_process()
                   .parse();

    CHECK(doc->get_errors().size() == 1);
}

TEST_CASE("Double pre increment with forced precedence")
{
    auto doc = document_fixture{}
                   .add_global_decl("int i = 0;")
                   .add_global_decl("void f(){ (++i)++; }")
                   .add_default_process()
                   .parse();

    CHECK_MESSAGE(doc->get_errors().size() == 0, doc->get_errors().at(0).msg);
}

TEST_CASE("Double pre increment precedence")
{
    auto doc = document_fixture{}
                   .add_global_decl("int i = 0;")
                   .add_global_decl("void f(){ ++++i; }")
                   .add_default_process()
                   .parse();

    CHECK_MESSAGE(doc->get_errors().size() == 0, doc->get_errors().at(0).msg);
}

TEST_CASE("Increment with array subscripting and dot accessing")
{
    auto doc = document_fixture{}
                   .add_global_decl("struct { int x, y; } axy[2];")
                   .add_global_decl("void f(){ ++axy[0].x; axy[0].x++; }")
                   .add_default_process()
                   .parse();

    CHECK_MESSAGE(doc->get_errors().size() == 0, doc->get_errors().at(0).msg);
}

TEST_CASE("Increment with multiple array subscripting and dot accessing")
{
    auto doc = document_fixture{}
                   .add_global_decl("struct { int ai[2]; } aai[2];")
                   .add_global_decl("void f(){ ++aai[0].ai[0]; aai[0].ai[0]++; }")
                   .add_default_process()
                   .parse();

    CHECK_MESSAGE(doc->get_errors().size() == 0, doc->get_errors().at(0).msg);
}<|MERGE_RESOLUTION|>--- conflicted
+++ resolved
@@ -56,11 +56,6 @@
     using namespace UTAP;
     auto doc = read_document("external_fn.xml");
     REQUIRE(doc);
-<<<<<<< HEAD
-    const auto& errs = doc->get_errors();
-    const auto& warns = doc->get_warnings();
-    REQUIRE(errs.size() == 3);  // "libbad" not found (x2), "absent" undefined.
-=======
     auto& errs = doc->get_errors();
     REQUIRE(errs.size() == 3);
     if constexpr (is(OS::Linux)) {
@@ -84,7 +79,6 @@
     auto checker = UTAP::TypeChecker{*doc};
     doc->accept(checker);
     REQUIRE(errs.size() == 3);  // no new errors
->>>>>>> 1e5c600d
     CHECK(warns.size() == 0);
 }
 
