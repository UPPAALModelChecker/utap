// -*- mode: C++; c-file-style: "stroustrup"; c-basic-offset: 4; indent-tabs-mode: nil; -*-

/* libutap - Uppaal Timed Automata Parser.
   Copyright (C) 2002 Uppsala University and Aalborg University.

   This library is free software; you can redistribute it and/or
   modify it under the terms of the GNU Lesser General Public License
   as published by the Free Software Foundation; either version 2.1 of
   the License, or (at your option) any later version.

   This library is distributed in the hope that it will be useful, but
   WITHOUT ANY WARRANTY; without even the implied warranty of
   MERCHANTABILITY or FITNESS FOR A PARTICULAR PURPOSE.  See the GNU
   Lesser General Public License for more details.

   You should have received a copy of the GNU Lesser General Public
   License along with this library; if not, write to the Free Software
   Foundation, Inc., 59 Temple Place, Suite 330, Boston, MA 02111-1307
   USA
*/

#include "utap/utap.h"

#include <iostream>
#include <string>
#include <vector>

using UTAP::Document;
using std::endl;
using std::cerr;

int main(int argc, char* argv[])
{
    using namespace std::literals::string_literals;
    try {
        if (argc < 2 || argc > 3) {
            std::cerr << "Synopsis: check [-b] <filename>" << std::endl;
            return 1;
        }
        auto old = ("-b"s == argv[1]);

        Document system;
        auto name = std::string{argv[argc - 1]};

        if (name.substr(name.length() - 4) == ".xml") {
            parse_XML_file(name.c_str(), &system, !old);
        } else {
            FILE* file = fopen(name.c_str(), "r");
<<<<<<< HEAD
            if (file != nullptr) {
=======
            if (file == nullptr) {
>>>>>>> f9e3dd30
                perror("check");
                return 1;
            }
            parse_XTA(file, &system, !old);
            fclose(file);
        }
        for (const auto& err : system.get_errors())
            cerr << err << endl;
        for (const auto& warn : system.get_warnings())
            cerr << warn << endl;
        return system.get_errors().empty() && system.get_warnings().empty() ? 0 : 2;
    } catch (std::exception& e) {
        cerr << e.what() << endl;
        return 3;
    }
}<|MERGE_RESOLUTION|>--- conflicted
+++ resolved
@@ -26,8 +26,6 @@
 #include <vector>
 
 using UTAP::Document;
-using std::endl;
-using std::cerr;
 
 int main(int argc, char* argv[])
 {
@@ -46,24 +44,20 @@
             parse_XML_file(name.c_str(), &system, !old);
         } else {
             FILE* file = fopen(name.c_str(), "r");
-<<<<<<< HEAD
-            if (file != nullptr) {
-=======
             if (file == nullptr) {
->>>>>>> f9e3dd30
-                perror("check");
+                perror(name.c_str());
                 return 1;
             }
             parse_XTA(file, &system, !old);
             fclose(file);
         }
         for (const auto& err : system.get_errors())
-            cerr << err << endl;
+            std::cerr << err << std::endl;
         for (const auto& warn : system.get_warnings())
-            cerr << warn << endl;
+            std::cerr << warn << std::endl;
         return system.get_errors().empty() && system.get_warnings().empty() ? 0 : 2;
     } catch (std::exception& e) {
-        cerr << e.what() << endl;
+        std::cerr << e.what() << std::endl;
         return 3;
     }
 }